--- conflicted
+++ resolved
@@ -404,11 +404,7 @@
     assert certificate.verify(private_key)
     assert certificate.verify(public_key)
     
-<<<<<<< HEAD
-    return private_key.as_pem(cipher=None), certificate.as_pem()
-=======
     return certificate.as_pem(), rsa.as_pem(cipher=None) # Use rsa for PKCS#1
->>>>>>> 4b78b214
 
 
 def install_host(host, servers, existing_server_ids):
