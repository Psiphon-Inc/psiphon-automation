--- conflicted
+++ resolved
@@ -61,14 +61,6 @@
     padding: 0;
   }
 
-<<<<<<< HEAD
-  /* Note that pseudo-selectors don't work with pynliner, so this rule does nothing. */
-  /*table tr:nth-child(2n) {
-    background-color: #F8F8F8;
-  }*/
-
-=======
->>>>>>> df39b6f0
   table tr.row-even {
   }
 
