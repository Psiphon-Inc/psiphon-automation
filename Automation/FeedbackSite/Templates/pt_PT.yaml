--- conflicted
+++ resolved
@@ -1,22 +1,11 @@
 pt_PT:
   title: Psiphon - Comentário
   top_content_title: Deixe-nos o Seu Comentário
-<<<<<<< HEAD
-  top_para_1: |
-    Por favor, diga-nos se o Psiphon está a funcionar bem para si, e assim nós podemos torná-lo ainda melhor!
-=======
->>>>>>> 2d503259
   top_para_2: |
     Muitos problemas podem ser corrigidos ao transferir a última versão. Pode
     <a class="newVersionURL" href="#">transferir a última versão, clicando aqui</a>,
     ou pode enviar uma mensagem para <span id="newVersionEmail"></span>.
-<<<<<<< HEAD
-  top_para_3: |
-    Pode encontrar soluções para os problemas mais comuns em
-    <a class="faqURL" href="#">Perguntas Mais Frequentes</a>.  diagnostic_check: |
-=======
   diagnostic_check: |
->>>>>>> 2d503259
     Enviar dados do diagnóstico. Por favor, note que estes dados do diagnóstico não
     o identificam, e este irá ajudar-nos a manter o Psiphon a funcionar uniformemente.
     <a class="dataCollectionInfoURL" href="#">Clique aqui para ver os dados que nós recolhemos.</a>
