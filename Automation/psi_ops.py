#!/usr/bin/python
#
# Copyright (c) 2012, Psiphon Inc.
# All rights reserved.
#
# This program is free software: you can redistribute it and/or modify
# it under the terms of the GNU General Public License as published by
# the Free Software Foundation, either version 3 of the License, or
# (at your option) any later version.
#
# This program is distributed in the hope that it will be useful,
# but WITHOUT ANY WARRANTY; without even the implied warranty of
# MERCHANTABILITY or FITNESS FOR A PARTICULAR PURPOSE.  See the
# GNU General Public License for more details.
#
# You should have received a copy of the GNU General Public License
# along with this program.  If not, see <http://www.gnu.org/licenses/>.
#

import sys
import os
import datetime
import pprint
import json
import textwrap
import binascii
import base64
import jsonpickle
import tempfile
import random
import optparse
import operator
from pkg_resources import parse_version

import psi_utils
import psi_ops_cms
import psi_ops_discovery

# Modules available only on the automation server

try:
    import psi_ops_crypto_tools
except ImportError as error:
    print error

try:
    import psi_ssh
except ImportError as error:
    print error

try:
    import psi_linode
except ImportError as error:
    print error

try:
    import psi_elastichosts
except ImportError as error:
    print error
try:
    import psi_templates
except ImportError as error:
    print error

try:
    import psi_ops_s3
except ImportError as error:
    print error

try:
    import psi_ops_install
except ImportError as error:
    print error

try:
    import psi_ops_deploy
except ImportError as error:
    print error

try:
    import psi_ops_build_windows
except ImportError as error:
    print error

try:
    import psi_ops_build_android
except ImportError as error:
    print error

try:
    import psi_ops_test_windows
except ImportError as error:
    print error

try:
    import psi_ops_twitter
except ImportError as error:
    print error

try:
    import psi_routes
except ImportError as error:
    print error
    
plugins = []
try:
    import psi_ops_plugins
    for (path, plugin) in psi_ops_plugins.PLUGINS:
        sys.path.insert(0, path)
        plugins.append(__import__(plugin))
except ImportError as error:
    print error

# NOTE: update compartmentalize() functions when adding fields

PropagationChannel = psi_utils.recordtype(
    'PropagationChannel',
    'id, name, propagation_mechanism_types, ' +
    'new_discovery_servers_count, new_propagation_servers_count, ' +
    'max_discovery_server_age_in_days, max_propagation_server_age_in_days')

PropagationMechanism = psi_utils.recordtype(
    'PropagationMechanism',
    'type')

TwitterPropagationAccount = psi_utils.recordtype(
    'TwitterPropagationAccount',
    'name, consumer_key, consumer_secret, access_token_key, access_token_secret')

EmailPropagationAccount = psi_utils.recordtype(
    'EmailPropagationAccount',
    'email_address')

Sponsor = psi_utils.recordtype(
    'Sponsor',
    'id, name, banner, home_pages, campaigns, page_view_regexes, https_request_regexes')

SponsorHomePage = psi_utils.recordtype(
    'SponsorHomePage',
    'region, url')

SponsorCampaign = psi_utils.recordtype(
    'SponsorCampaign',
    'propagation_channel_id, propagation_mechanism_type, account, s3_bucket_name, languages, custom_download_site')

SponsorRegex = psi_utils.recordtype(
    'SponsorRegex',
    'regex, replace')

Host = psi_utils.recordtype(
    'Host',
    'id, provider, provider_id, ip_address, ssh_port, ssh_username, ssh_password, ssh_host_key, ' +
    'stats_ssh_username, stats_ssh_password, ' +
    'datacenter_name',
    default=None)

Server = psi_utils.recordtype(
    'Server',
    'id, host_id, ip_address, egress_ip_address, internal_ip_address, ' +
    'propagation_channel_id, is_embedded, is_permanent, discovery_date_range, capabilities, ' +
    'web_server_port, web_server_secret, web_server_certificate, web_server_private_key, ' +
    'ssh_port, ssh_username, ssh_password, ssh_host_key, ssh_obfuscated_port, ssh_obfuscated_key',
    default=None)


def ServerCapabilities():
    capabilities = {}
    for capability in ('handshake', 'VPN', 'SSH', 'OSSH'):
        capabilities[capability] = True
    return capabilities


def copy_server_capabilities(caps):
    capabilities = {}
    for capability in ('handshake', 'VPN', 'SSH', 'OSSH'):
        capabilities[capability] = caps[capability]
    return capabilities


ClientVersion = psi_utils.recordtype(
    'ClientVersion',
    'version, description')

AwsAccount = psi_utils.recordtype(
    'AwsAccount',
    'access_id, secret_key',
    default=None)

ProviderRank = psi_utils.recordtype(
    'ProviderRank',
    'provider, rank',
    default=None)
ProviderRank.provider_values = ('linode', 'elastichosts')

LinodeAccount = psi_utils.recordtype(
    'LinodeAccount',
    'api_key, base_id, base_ip_address, base_ssh_port, ' +
    'base_root_password, base_stats_username, base_host_public_key, ' +
    'base_known_hosts_entry, base_rsa_private_key, base_rsa_public_key, ' +
    'base_tarball_path',
    default=None)

ElasticHostsAccount = psi_utils.recordtype(
    'ElasticHostsAccount',
    'zone, uuid, api_key, base_drive_id, cpu, mem, base_host_public_key, ' +
    'root_username, base_root_password, base_ssh_port, stats_username, rank',
    default=None)
ElasticHostsAccount.zone_values = ('ELASTICHOSTS_US1',  # sat-p
                                   'ELASTICHOSTS_UK1',  # lon-p
                                   'ELASTICHOSTS_UK2')  # lon-b

EmailServerAccount = psi_utils.recordtype(
    'EmailServerAccount',
    'ip_address, ssh_port, ssh_username, ssh_pkey, ssh_host_key, ' +
    'config_file_path',
    default=None)

StatsServerAccount = psi_utils.recordtype(
    'StatsServerAccount',
    'ip_address, ssh_port, ssh_username, ssh_password, ssh_host_key',
    default=None)

SpeedTestURL = psi_utils.recordtype(
    'SpeedTestURL',
    'server_address, server_port, request_path')

RemoteServerSigningKeyPair = psi_utils.recordtype(
    'RemoteServerSigningKeyPair',
    'pem_key_pair')

# The RemoteServerSigningKeyPair record is stored in the secure management
# database, so we don't require a secret key pair wrapping password
REMOTE_SERVER_SIGNING_KEY_PAIR_PASSWORD = 'none'

FeedbackEncryptionKeyPair = psi_utils.recordtype(
    'FeedbackEncryptionKeyPair',
    'pem_key_pair, password')

FeedbackUploadInfo = psi_utils.recordtype(
    'FeedbackUploadInfo',
    'upload_server, upload_path, upload_server_headers')

CLIENT_PLATFORM_WINDOWS = 'Windows'
CLIENT_PLATFORM_ANDROID = 'Android'


class PsiphonNetwork(psi_ops_cms.PersistentObject):

    def __init__(self, initialize_plugins=True):
        super(PsiphonNetwork, self).__init__()
        # TODO: what is this __version for?
        self.__version = '1.0'
        self.__sponsors = {}
        self.__propagation_mechanisms = {
            'twitter': PropagationMechanism('twitter'),
            'email-autoresponder': PropagationMechanism('email-autoresponder'),
            'static-download': PropagationMechanism('static-download')
        }
        self.__propagation_channels = {}
        self.__hosts = {}
        self.__deleted_hosts = []
        self.__servers = {}
        self.__deleted_servers = {}
        self.__client_versions = {
            CLIENT_PLATFORM_WINDOWS: [],
            CLIENT_PLATFORM_ANDROID: []
        }
        self.__email_server_account = EmailServerAccount()
        self.__stats_server_account = StatsServerAccount()
        self.__aws_account = AwsAccount()
        self.__provider_ranks = []
        self.__linode_account = LinodeAccount()
        self.__elastichosts_accounts = []
        self.__deploy_implementation_required_for_hosts = set()
        self.__deploy_data_required_for_all = False
        self.__deploy_builds_required_for_campaigns = {
            CLIENT_PLATFORM_WINDOWS: set(),
            CLIENT_PLATFORM_ANDROID: set()
        }
        self.__deploy_stats_config_required = False
        self.__deploy_email_config_required = False
        self.__speed_test_urls = []
        self.__remote_server_list_signing_key_pair = None
        self.__feedback_encryption_key_pair = None
        self.__feedback_upload_info = None
        if initialize_plugins:
            self.initialize_plugins()

    class_version = '0.16'

    def upgrade(self):
        if cmp(parse_version(self.version), parse_version('0.1')) < 0:
            self.__provider_ranks = []
            self.__elastichosts_accounts = []
            self.version = '0.1'
        if cmp(parse_version(self.version), parse_version('0.2')) < 0:
            for server in self.__servers.itervalues():
                server.ssh_obfuscated_port = None
                server.ssh_obfuscated_key = None
            self.version = '0.2'
        if cmp(parse_version(self.version), parse_version('0.3')) < 0:
            for host in self.__hosts.itervalues():
                host.provider = None
            self.version = '0.3'
        if cmp(parse_version(self.version), parse_version('0.4')) < 0:
            for sponsor in self.__sponsors.itervalues():
                sponsor.page_view_regexes = []
                sponsor.https_request_regexes = []
            self.version = '0.4'
        if cmp(parse_version(self.version), parse_version('0.5')) < 0:
            self.__speed_test_urls = []
            self.version = '0.5'
        if cmp(parse_version(self.version), parse_version('0.6')) < 0:
            for propagation_channel in self.__propagation_channels.itervalues():
                propagation_channel.new_discovery_servers_count = 0
                propagation_channel.new_propagation_servers_count = 0
                propagation_channel.max_discovery_server_age_in_days = 0
                propagation_channel.max_propagation_server_age_in_days = 0
            self.version = '0.6'
        if cmp(parse_version(self.version), parse_version('0.7')) < 0:
            self.__remote_server_list_signing_key_pair = None
            self.version = '0.7'
        if cmp(parse_version(self.version), parse_version('0.8')) < 0:
            self.__client_versions = {
                CLIENT_PLATFORM_WINDOWS: self.__client_versions,
                CLIENT_PLATFORM_ANDROID: []
            }
            self.__deploy_builds_required_for_campaigns = {
                CLIENT_PLATFORM_WINDOWS: self.__deploy_builds_required_for_campaigns,
                CLIENT_PLATFORM_ANDROID: set()
            }
            self.version = '0.8'
        if cmp(parse_version(self.version), parse_version('0.9')) < 0:
            for host in self.__hosts.itervalues():
                host.datacenter_name = ""
            self.__upgrade_host_datacenter_names()
            self.__deleted_hosts = []
            self.__deleted_servers = {}
            self.version = '0.9'
        if cmp(parse_version(self.version), parse_version('0.10')) < 0:
            for server in self.__servers.itervalues():
                server.internal_ip_address = server.ip_address
                server.capabilities = ServerCapabilities()
            for server in self.__deleted_servers.itervalues():
                server.internal_ip_address = server.ip_address
                server.capabilities = ServerCapabilities()
            self.version = '0.10'
        if cmp(parse_version(self.version), parse_version('0.11')) < 0:
            for server in self.__servers.itervalues():
                server.capabilities['OSSH'] = server.capabilities['SSH+']
                server.capabilities.pop('SSH+')
            for server in self.__deleted_servers.itervalues():
                server.capabilities['OSSH'] = server.capabilities['SSH+']
                server.capabilities.pop('SSH+')
            self.version = '0.11'
        if cmp(parse_version(self.version), parse_version('0.12')) < 0:
            self.__feedback_encryption_key_pair = None
            self.version = '0.12'
        if cmp(parse_version(self.version), parse_version('0.13')) < 0:
            for sponsor in self.__sponsors.itervalues():
                for campaign in sponsor.campaigns:
                    campaign.languages = None
            self.version = '0.13'
        if cmp(parse_version(self.version), parse_version('0.14')) < 0:
            self.__feedback_upload_info = None
            self.version = '0.14'
        if cmp(parse_version(self.version), parse_version('0.15')) < 0:
            for server in self.__servers.itervalues():
                server.is_permanent = False
            for server in self.__deleted_servers.itervalues():
                server.is_permanent = False
            self.version = '0.15'
<<<<<<< HEAD

    def initialize_plugins(self):
        for plugin in plugins:
            if hasattr(plugin, 'initialize'):
                plugin.initialize(self)
            
=======
        if cmp(parse_version(self.version), parse_version('0.16')) < 0:
            for sponsor in self.__sponsors.itervalues():
                for campaign in sponsor.campaigns:
                    campaign.custom_download_site = False
            self.version = '0.16'
        
>>>>>>> c24dd803
    def show_status(self):
        # NOTE: verbose mode prints credentials to stdout
        print textwrap.dedent('''
            Sponsors:               %d
            Channels:               %d
            Twitter Campaigns:      %d
            Email Campaigns:        %d
            Total Campaigns:        %d
            Hosts:                  %d
            Servers:                %d
            Email Server:           %s
            Stats Server:           %s
            Windows Client Version: %s %s
            Android Client Version: %s %s
            AWS Account:            %s
            Provider Ranks:         %s
            Linode Account:         %s
            ElasticHosts Account:   %s
            Deploys Pending:        Host Implementations    %d
                                    Host Data               %s
                                    Windows Campaign Builds %d
                                    Android Campaign Builds %d
                                    Stats Server Config     %s
                                    Email Server Config     %s
            ''') % (
                len(self.__sponsors),
                len(self.__propagation_channels),
                sum([len(filter(lambda x:x.propagation_mechanism_type == 'twitter', sponsor.campaigns))
                     for sponsor in self.__sponsors.itervalues()]),
                sum([len(filter(lambda x:x.propagation_mechanism_type == 'email-autoresponder', sponsor.campaigns))
                     for sponsor in self.__sponsors.itervalues()]),
                sum([len(sponsor.campaigns)
                     for sponsor in self.__sponsors.itervalues()]),
                len(self.__hosts),
                len(self.__servers),
                self.__email_server_account.ip_address if self.__email_server_account else 'None',
                self.__stats_server_account.ip_address if self.__stats_server_account else 'None',
                self.__client_versions[CLIENT_PLATFORM_WINDOWS][-1].version if self.__client_versions[CLIENT_PLATFORM_WINDOWS] else 'None',
                self.__client_versions[CLIENT_PLATFORM_WINDOWS][-1].description if self.__client_versions[CLIENT_PLATFORM_WINDOWS] else '',
                self.__client_versions[CLIENT_PLATFORM_ANDROID][-1].version if self.__client_versions[CLIENT_PLATFORM_ANDROID] else 'None',
                self.__client_versions[CLIENT_PLATFORM_ANDROID][-1].description if self.__client_versions[CLIENT_PLATFORM_ANDROID] else '',
                'Configured' if self.__aws_account.access_id else 'None',
                'Configured' if self.__provider_ranks else 'None',
                'Configured' if self.__linode_account.api_key else 'None',
                'Configured' if self.__elastichosts_accounts else 'None',
                len(self.__deploy_implementation_required_for_hosts),
                'Yes' if self.__deploy_data_required_for_all else 'No',
                len(self.__deploy_builds_required_for_campaigns[CLIENT_PLATFORM_WINDOWS]),
                len(self.__deploy_builds_required_for_campaigns[CLIENT_PLATFORM_ANDROID]),
                'Yes' if self.__deploy_stats_config_required else 'No',
                'Yes' if self.__deploy_email_config_required else 'No')

    def __show_logs(self, obj):
        for timestamp, message in obj.get_logs():
            print '%s: %s' % (timestamp.isoformat(), message)
        print ''

    def show_sponsors(self):
        for s in self.__sponsors.itervalues():
            self.show_sponsor(s.name)

    def show_sponsor(self, sponsor_name):
        s = self.__get_sponsor_by_name(sponsor_name)
        print textwrap.dedent('''
            ID:                      %(id)s
            Name:                    %(name)s
            Home Pages:              %(home_pages)s
            Page View Regexes:       %(page_view_regexes)s
            HTTPS Request Regexes:   %(https_request_regexes)s
            Campaigns:               %(campaigns)s
            ''') % {
                    'id': s.id,
                    'name': s.name,
                    'home_pages': '\n                         '.join(['%s: %s' % (region.ljust(5) if region else 'All',
                                                         '\n                                '.join([h.url for h in home_pages]))
                                                         for region, home_pages in sorted(s.home_pages.items())]),
                    'page_view_regexes': '\n                         '.join(['%s -> %s' % (page_view_regex.regex, page_view_regex.replace)
                                                                             for page_view_regex in s.page_view_regexes]),
                    'https_request_regexes': '\n                         '.join(['%s -> %s' % (https_request_regex.regex, https_request_regex.replace)
                                                                                 for https_request_regex in s.https_request_regexes]),
                    'campaigns': '\n                         '.join(['%s %s %s %s' % (
                                                             self.__propagation_channels[c.propagation_channel_id].name,
                                                             c.propagation_mechanism_type,
                                                             c.account[0] if c.account else 'None',
                                                             c.s3_bucket_name)
                                            for c in s.campaigns])
                    }
        self.__show_logs(s)

    def show_campaigns_on_propagation_channel(self, propagation_channel_name):
        propagation_channel = self.get_propagation_channel_by_name(propagation_channel_name)
        for sponsor in self.__sponsors.itervalues():
            for campaign in sponsor.campaigns:
                if campaign.propagation_channel_id == propagation_channel.id:
                    print textwrap.dedent('''
                            Sponsor:                %s
                            Propagation Mechanism:  %s
                            Account:                %s
                            Bucket Name:            %s''') % (
                                sponsor.name,
                                campaign.propagation_mechanism_type,
                                campaign.account[0] if campaign.account else 'None',
                                campaign.s3_bucket_name)

    def show_propagation_channels(self, verbose=True):
        for p in self.__propagation_channels.itervalues():
            self.show_propagation_channel(p.name, verbose=verbose)

    def show_propagation_channel(self, propagation_channel_name, now=None, verbose=True):
        if now == None:
            now = datetime.datetime.now()
        p = self.get_propagation_channel_by_name(propagation_channel_name)
        embedded_servers = [server.id + (' (permanent)' if server.is_permanent else '') for server in self.__servers.itervalues()
                            if server.propagation_channel_id == p.id and server.is_embedded]
        old_propagation_servers = [server.id for server in self.__servers.itervalues()
                                   if server.propagation_channel_id == p.id and
                                   not server.is_embedded and not server.discovery_date_range]
        current_discovery_servers = ['%s - %s : %s' % (server.discovery_date_range[0].isoformat(),
                                                       server.discovery_date_range[1].isoformat(),
                                                       server.id)
                                     for server in self.__servers.itervalues()
                                     if server.propagation_channel_id == p.id and server.discovery_date_range and
                                     (server.discovery_date_range[0] <= now < server.discovery_date_range[1])]
        current_discovery_servers.sort()
        future_discovery_servers = ['%s - %s : %s' % (server.discovery_date_range[0].isoformat(),
                                                      server.discovery_date_range[1].isoformat(),
                                                      server.id)
                                    for server in self.__servers.itervalues()
                                    if server.propagation_channel_id == p.id and server.discovery_date_range and
                                       server.discovery_date_range[0] > now]
        future_discovery_servers.sort()
        old_discovery_servers = ['%s - %s : %s' % (server.discovery_date_range[0].isoformat(),
                                                   server.discovery_date_range[1].isoformat(),
                                                   server.id)
                                 for server in self.__servers.itervalues()
                                 if server.propagation_channel_id == p.id and server.discovery_date_range and
                                    now >= server.discovery_date_range[1]]
        old_discovery_servers.sort()

        print textwrap.dedent('''
            ID:                                %s
            Name:                              %s
            Propagation Mechanisms:            %s
            New Propagation Servers:           %s
            Max Propagation Server Age (days): %s
            New Discovery Servers:             %s
            Max Discovery Server Age (days):   %s
            ''') % (
                p.id,
                p.name,
                '\n                                   '.join(p.propagation_mechanism_types),
                str(p.new_propagation_servers_count),
                str(p.max_propagation_server_age_in_days),
                str(p.new_discovery_servers_count),
                str(p.max_discovery_server_age_in_days))

        if verbose:
            print textwrap.dedent('''
                Embedded Servers:                  %s
                Discovery Servers:                 %s
                Future Discovery Servers:          %s
                Old Propagation Servers:           %s
                Old Discovery Servers:             %s
                ''') % (
                    '\n                                   '.join(embedded_servers),
                    '\n                                   '.join(current_discovery_servers),
                    '\n                                   '.join(future_discovery_servers),
                    '\n                                   '.join(old_propagation_servers),
                    '\n                                   '.join(old_discovery_servers))
            self.__show_logs(p)

    def show_servers(self):
        for s in self.__servers.itervalues():
            self.show_server(s.id)

    def show_servers_on_host(self, host_id):
        for s in self.__servers.itervalues():
            if s.host_id == host_id:
                self.show_server(s.id)

    def show_server(self, server_id):
        s = self.__servers[server_id]
        print textwrap.dedent('''
            Server:                  %s
            Host:                    %s %s %s/%s
            IP Address:              %s
            Propagation Channel:     %s
            Is Embedded:             %s
            Is Permanent:            %s
            Discovery Date Range:    %s
            ''') % (
                s.id,
                s.host_id,
                self.__hosts[s.host_id].ip_address,
                self.__hosts[s.host_id].ssh_username,
                self.__hosts[s.host_id].ssh_password,
                s.ip_address,
                self.__propagation_channels[s.propagation_channel_id].name if s.propagation_channel_id else 'None',
                s.is_embedded,
                s.is_permanent,
                ('%s - %s' % (s.discovery_date_range[0].isoformat(),
                            s.discovery_date_range[1].isoformat())) if s.discovery_date_range else 'None')
        self.__show_logs(s)

    def show_host(self, host_id, show_logs=False):
        host = self.__hosts[host_id]
        servers = [self.__servers[s].id + (' (permanent)' if self.__servers[s].is_permanent else '')
                   for s in self.__servers
                   if self.__servers[s].host_id == host_id]

        print textwrap.dedent('''
            Host ID:                 %(id)s
            Provider:                %(provider)s (%(provider_id)s)
            Datacenter:              %(datacenter_name)s
            IP Address:              %(ip_address)s
            SSH:                     %(ssh_port)s %(ssh_username)s / %(ssh_password)s
            Stats User:              %(stats_ssh_username)s / %(stats_ssh_password)s
            Servers:                 %(servers)s
            ''') % {
                    'id': host.id,
                    'provider': host.provider,
                    'provider_id': host.provider_id,
                    'datacenter_name': host.datacenter_name,
                    'ip_address': host.ip_address,
                    'ssh_port': host.ssh_port,
                    'ssh_username': host.ssh_username,
                    'ssh_password': host.ssh_password,
                    'stats_ssh_username': host.stats_ssh_username,
                    'stats_ssh_password': host.stats_ssh_password,
                    'servers': '\n                         '.join(servers)
                    }

        if show_logs:
            self.__show_logs(host)

    def show_provider_ranks(self):
        for r in self.__provider_ranks:
            print textwrap.dedent('''
                Provider:   %s
                Rank:       %s
                ''') % (r.provider, r.rank)

    def __generate_id(self):
        count = 16
        chars = '0123456789ABCDEF'
        return ''.join([chars[ord(os.urandom(1)) % len(chars)] for i in range(count)])

    def get_propagation_channel_by_name(self, name):
        return filter(lambda x: x.name == name,
                      self.__propagation_channels.itervalues())[0]

    def get_propagation_channel_by_id(self, id):
        return self.__propagation_channels[id] if id in self.__propagation_channels else None

    def add_propagation_channel(self, name, propagation_mechanism_types):
        assert(self.is_locked)
        self.import_propagation_channel(self.__generate_id(), name, propagation_mechanism_types)

    def import_propagation_channel(self, id, name, propagation_mechanism_types):
        assert(self.is_locked)
        for type in propagation_mechanism_types:
            assert(type in self.__propagation_mechanisms)
        propagation_channel = PropagationChannel(id, name, propagation_mechanism_types, 0, 0, 0, 0)
        assert(id not in self.__propagation_channels)
        assert(not filter(lambda x: x.name == name, self.__propagation_channels.itervalues()))
        self.__propagation_channels[id] = propagation_channel

    def set_propagation_channel_new_discovery_servers_count(self, propagation_channel_name, count):
        assert(self.is_locked)
        propagation_channel = self.get_propagation_channel_by_name(propagation_channel_name)
        propagation_channel.new_discovery_servers_count = count
        propagation_channel.log('New discovery servers count set to %d' % (count,))

    def set_propagation_channel_new_propagation_servers_count(self, propagation_channel_name, count):
        assert(self.is_locked)
        propagation_channel = self.get_propagation_channel_by_name(propagation_channel_name)
        propagation_channel.new_propagation_servers_count = count
        propagation_channel.log('New propagation servers count set to %d' % (count,))

    def set_propagation_channel_max_discovery_server_age_in_days(self, propagation_channel_name, age):
        assert(self.is_locked)
        propagation_channel = self.get_propagation_channel_by_name(propagation_channel_name)
        propagation_channel.max_discovery_server_age_in_days = age
        propagation_channel.log('Max discovery server age set to %d days' % (age,))

    def set_propagation_channel_max_propagation_server_age_in_days(self, propagation_channel_name, age):
        assert(self.is_locked)
        propagation_channel = self.get_propagation_channel_by_name(propagation_channel_name)
        propagation_channel.max_propagation_server_age_in_days = age
        propagation_channel.log('Max propagation server age set to %d days' % (age,))

    def __get_sponsor_by_name(self, name):
        return filter(lambda x: x.name == name,
                      self.__sponsors.itervalues())[0]

    def get_sponsor_by_id(self, id):
        return self.__sponsors[id] if id in self.__sponsors else None

    def add_sponsor(self, name):
        assert(self.is_locked)
        self.import_sponsor(self.__generate_id(), name)

    def import_sponsor(self, id, name):
        assert(self.is_locked)
        sponsor = Sponsor(id, name, None, {}, [], [], [])
        assert(id not in self.__sponsors)
        assert(not filter(lambda x: x.name == name, self.__sponsors.itervalues()))
        self.__sponsors[id] = sponsor

    def set_sponsor_banner(self, name, banner_filename):
        assert(self.is_locked)
        with open(banner_filename, 'rb') as file:
            banner = base64.b64encode(file.read())
        sponsor = self.__get_sponsor_by_name(name)
        sponsor.banner = banner
        sponsor.log('set banner')
        for campaign in sponsor.campaigns:
            for platform in self.__deploy_builds_required_for_campaigns.iterkeys():
                self.__deploy_builds_required_for_campaigns[platform].add(
                    (campaign.propagation_channel_id, sponsor.id))
            campaign.log('marked for build and publish (new banner)')

    def add_sponsor_email_campaign(self, sponsor_name, propagation_channel_name, email_account):
        assert(self.is_locked)
        sponsor = self.__get_sponsor_by_name(sponsor_name)
        propagation_channel = self.get_propagation_channel_by_name(propagation_channel_name)
        propagation_mechanism_type = 'email-autoresponder'
        assert(propagation_mechanism_type in propagation_channel.propagation_mechanism_types)
        # TODO: assert(email_account not in ...)
        campaign = SponsorCampaign(propagation_channel.id,
                                   propagation_mechanism_type,
                                   EmailPropagationAccount(email_account),
                                   None,
                                   None,
                                   False)
        if campaign not in sponsor.campaigns:
            sponsor.campaigns.append(campaign)
            sponsor.log('add email campaign %s' % (email_account,))
            for platform in self.__deploy_builds_required_for_campaigns.iterkeys():
                self.__deploy_builds_required_for_campaigns[platform].add(
                        (campaign.propagation_channel_id, sponsor.id))
            campaign.log('marked for build and publish (new campaign)')

    def add_sponsor_twitter_campaign(self, sponsor_name,
                                     propagation_channel_name,
                                     twitter_account_name,
                                     twitter_account_consumer_key,
                                     twitter_account_consumer_secret,
                                     twitter_account_access_token_key,
                                     twitter_account_access_token_secret):
        assert(self.is_locked)
        sponsor = self.__get_sponsor_by_name(sponsor_name)
        propagation_channel = self.get_propagation_channel_by_name(propagation_channel_name)
        propagation_mechanism_type = 'twitter'
        assert(propagation_mechanism_type in propagation_channel.propagation_mechanism_types)
        campaign = SponsorCampaign(propagation_channel.id,
                                   propagation_mechanism_type,
                                   TwitterPropagationAccount(
                                        twitter_account_name,
                                        twitter_account_consumer_key,
                                        twitter_account_consumer_secret,
                                        twitter_account_access_token_key,
                                        twitter_account_access_token_secret),
                                   None,
                                   None,
                                   False)
        if campaign not in sponsor.campaigns:
            sponsor.campaigns.append(campaign)
            sponsor.log('add twitter campaign %s' % (twitter_account_name,))
            for platform in self.__deploy_builds_required_for_campaigns.iterkeys():
                self.__deploy_builds_required_for_campaigns[platform].add(
                        (campaign.propagation_channel_id, sponsor.id))
            campaign.log('marked for build and publish (new campaign)')

    def add_sponsor_static_download_campaign(self, sponsor_name, propagation_channel_name):
        assert(self.is_locked)
        sponsor = self.__get_sponsor_by_name(sponsor_name)
        propagation_channel = self.get_propagation_channel_by_name(propagation_channel_name)
        propagation_mechanism_type = 'static-download'
        assert(propagation_mechanism_type in propagation_channel.propagation_mechanism_types)
        campaign = SponsorCampaign(propagation_channel.id,
                                   propagation_mechanism_type,
                                   None,
                                   None,
                                   None,
                                   False)
        if campaign not in sponsor.campaigns:
            sponsor.campaigns.append(campaign)
            sponsor.log('add static download campaign')
            for platform in self.__deploy_builds_required_for_campaigns.iterkeys():
                self.__deploy_builds_required_for_campaigns[platform].add(
                        (campaign.propagation_channel_id, sponsor.id))
            campaign.log('marked for build and publish (new campaign)')

    def set_sponsor_campaign_s3_bucket_name(self, sponsor_name, propagation_channel_name, account, s3_bucket_name):
        assert(self.is_locked)
        sponsor = self.__get_sponsor_by_name(sponsor_name)
        propagation_channel = self.get_propagation_channel_by_name(propagation_channel_name)
        for campaign in sponsor.campaigns:
            if (campaign.propagation_channel_id == propagation_channel.id and
                campaign.account[0] == account):
                    campaign.s3_bucket_name = s3_bucket_name
                    campaign.log('set campaign s3 bucket name to %s' % (s3_bucket_name,))
                    for platform in self.__deploy_builds_required_for_campaigns.iterkeys():
                        self.__deploy_builds_required_for_campaigns[platform].add(
                            (campaign.propagation_channel_id, sponsor.id))
                    campaign.log('marked for build and publish (modified campaign)')

    def set_sponsor_home_page(self, sponsor_name, region, url):
        assert(self.is_locked)
        sponsor = self.__get_sponsor_by_name(sponsor_name)
        home_page = SponsorHomePage(region, url)
        if region not in sponsor.home_pages:
            sponsor.home_pages[region] = []
        if home_page not in sponsor.home_pages[region]:
            sponsor.home_pages[region].append(home_page)
            sponsor.log('set home page %s for %s' % (url, region if region else 'All'))
            self.__deploy_data_required_for_all = True
            sponsor.log('marked all hosts for data deployment')

    def remove_sponsor_home_page(self, sponsor_name, region, url):
        assert(self.is_locked)
        sponsor = self.__get_sponsor_by_name(sponsor_name)
        home_page = SponsorHomePage(region, url)
        if (region in sponsor.home_pages
            and home_page in sponsor.home_pages[region]):
            sponsor.home_pages[region].remove(home_page)
            sponsor.log('deleted home page %s for %s' % (url, region))
            self.__deploy_data_required_for_all = True
            sponsor.log('marked all hosts for data deployment')

    def set_sponsor_page_view_regex(self, sponsor_name, regex, replace):
        assert(self.is_locked)
        sponsor = self.__get_sponsor_by_name(sponsor_name)
        if not [rx for rx in sponsor.page_view_regexes if rx.regex == regex]:
            sponsor.page_view_regexes.append(SponsorRegex(regex, replace))
            sponsor.log('set page view regex %s; replace %s' % (regex, replace))
            self.__deploy_data_required_for_all = True
            sponsor.log('marked all hosts for data deployment')

    def remove_sponsor_page_view_regex(self, sponsor_name, regex):
        '''
        Note that the regex part of the regex+replace pair is unique, so only
        it has to be passed in when removing.
        '''
        assert(self.is_locked)
        sponsor = self.__get_sponsor_by_name(sponsor_name)
        match = [sponsor.page_view_regexes.pop(idx)
                 for (idx, rx)
                 in enumerate(sponsor.page_view_regexes)
                 if rx.regex == regex]
        if match:
            sponsor.page_view_regexes.remove(regex)
            sponsor.log('deleted page view regex %s' % regex)
            self.__deploy_data_required_for_all = True
            sponsor.log('marked all hosts for data deployment')

    def set_sponsor_https_request_regex(self, sponsor_name, regex, replace):
        assert(self.is_locked)
        sponsor = self.__get_sponsor_by_name(sponsor_name)
        if not [rx for rx in sponsor.https_request_regexes if rx.regex == regex]:
            sponsor.https_request_regexes.append(SponsorRegex(regex, replace))
            sponsor.log('set https request regex %s; replace %s' % (regex, replace))
            self.__deploy_data_required_for_all = True
            sponsor.log('marked all hosts for data deployment')

    def remove_sponsor_https_request_regex(self, sponsor_name, regex):
        '''
        Note that the regex part of the regex+replace pair is unique, so only
        it has to be passed in when removing.
        '''
        assert(self.is_locked)
        sponsor = self.__get_sponsor_by_name(sponsor_name)
        match = [sponsor.https_request_regexes.pop(idx)
                 for (idx, rx)
                 in enumerate(sponsor.https_request_regexes)
                 if rx.regex == regex]
        if match:
            sponsor.https_request_regexes.remove(regex)
            sponsor.log('deleted https request regex %s' % regex)
            self.__deploy_data_required_for_all = True
            sponsor.log('marked all hosts for data deployment')

    def set_sponsor_name(self, sponsor_name, new_sponsor_name):
        assert(self.is_locked)
        assert(not filter(lambda x: x.name == new_sponsor_name, self.__sponsors.itervalues()))
        sponsor = self.__get_sponsor_by_name(sponsor_name)
        sponsor.name = (new_sponsor_name)
        self.__deploy_stats_config_required = True
        sponsor.log('set sponsor name from \'%s\' to \'%s\'' % (sponsor_name, new_sponsor_name))

    def get_server_by_ip_address(self, ip_address):
        servers = filter(lambda x: x.ip_address == ip_address, self.__servers.itervalues())
        if len(servers) == 1:
            return servers[0]
        return None

    def get_server_by_internal_ip_address(self, ip_address):
        servers = filter(lambda x: x.internal_ip_address == ip_address, self.__servers.itervalues())
        if len(servers) == 1:
            return servers[0]
        return None

    def get_deleted_server_by_ip_address(self, ip_address):
        servers = filter(lambda x: x.ip_address == ip_address, self.__deleted_servers.itervalues())
        if len(servers) == 1:
            return servers[0]
        return None

    def import_host(self, id, provider, provider_id, ip_address, ssh_port, ssh_username, ssh_password, ssh_host_key,
                    stats_ssh_username, stats_ssh_password):
        assert(self.is_locked)
        host = Host(
                id,
                provider,
                provider_id,
                ip_address,
                ssh_port,
                ssh_username,
                ssh_password,
                ssh_host_key,
                stats_ssh_username,
                stats_ssh_password)

        assert(host.id not in self.__hosts)
        self.__hosts[host.id] = host

    def import_server(self, server_id, host_id, ip_address, egress_ip_address, internal_ip_address,
                      propagation_channel_id, is_embedded, is_permanent, discovery_date_range, capabilities, web_server_port,
                      web_server_secret, web_server_certificate, web_server_private_key, ssh_port, ssh_username,
                      ssh_password, ssh_host_key):
        assert(self.is_locked)
        server = Server(
                    server_id,
                    host_id,
                    ip_address,
                    egress_ip_address,
                    internal_ip_address,
                    propagation_channel_id,
                    is_embedded,
                    is_permanent,
                    discovery_date_range,
                    capabilities,
                    web_server_port,
                    web_server_secret,
                    web_server_certificate,
                    web_server_private_key,
                    ssh_port,
                    ssh_username,
                    ssh_password,
                    ssh_host_key)

        assert(server.id not in self.__servers)
        self.__servers[server.id] = server

    def __disable_server(self, server):
        assert(self.is_locked)
        # Prevent users from establishing new connections to this server,
        # while allowing existing connections to be maintained.
        server.capabilities['handshake'] = False
        server.capabilities['SSH'] = False
        server.capabilities['OSSH'] = False
        host = self.__hosts[server.host_id]
        servers = [s for s in self.__servers.itervalues() if s.host_id == server.host_id]
        psi_ops_install.install_firewall_rules(host, servers)
        self.save()

    def __count_users_on_host(self, host_id):
        vpn_users = int(self.run_command_on_host(self.__hosts[host_id],
                                                 'ifconfig | grep ppp | wc -l'))
        ssh_users = int(self.run_command_on_host(self.__hosts[host_id],
                                                 'ps ax | grep ssh | grep psiphon | wc -l')) / 2
        return vpn_users + ssh_users

    def __upgrade_host_datacenter_names(self):
        if self.__linode_account.api_key:
            linode_datacenter_names = psi_linode.get_datacenter_names(self.__linode_account)
            for host in self.__hosts.itervalues():
                if host.provider.lower() == 'linode':
                    host.datacenter_name = str(linode_datacenter_names[host.provider_id])
                else:
                    host.datacenter_name = str(host.provider)

    def __prune_servers(self, servers):
        number_removed = 0
        number_disabled = 0
        for server in servers:
            users_on_host = self.__count_users_on_host(server.host_id)
            if users_on_host == 0:
                self.remove_host(server.host_id)
                number_removed += 1
            elif users_on_host < 10:
                self.__disable_server(server)
                number_disabled += 1
        return number_removed, number_disabled

    def prune_propagation_channel_servers(self, propagation_channel_name,
                                          max_discovery_server_age_in_days=None,
                                          max_propagation_server_age_in_days=None):
        assert(self.is_locked)

        propagation_channel = self.get_propagation_channel_by_name(propagation_channel_name)
        now = datetime.datetime.now()
        today = datetime.datetime(now.year, now.month, now.day)

        # Remove old servers with low activity
        number_removed = 0
        number_disabled = 0

        if max_discovery_server_age_in_days == None:
            max_discovery_server_age_in_days = propagation_channel.max_discovery_server_age_in_days
        if max_discovery_server_age_in_days > 0:
            old_discovery_servers = [server for server in self.__servers.itervalues()
                if server.propagation_channel_id == propagation_channel.id
                and server.discovery_date_range
                and server.discovery_date_range[1] < (today - datetime.timedelta(days=max_discovery_server_age_in_days))
                and self.__hosts[server.host_id].provider == 'linode']
            removed, disabled = self.__prune_servers(old_discovery_servers)
            number_removed += removed
            number_disabled += disabled

        if max_propagation_server_age_in_days == None:
            max_propagation_server_age_in_days = propagation_channel.max_propagation_server_age_in_days
        if max_propagation_server_age_in_days > 0:
            old_propagation_servers = [server for server in self.__servers.itervalues()
                if server.propagation_channel_id == propagation_channel.id
                and not server.discovery_date_range
                and not server.is_embedded
                and server.logs[0][0] < (today - datetime.timedelta(days=max_propagation_server_age_in_days))
                and self.__hosts[server.host_id].provider == 'linode']
            removed, disabled = self.__prune_servers(old_propagation_servers)
            number_removed += removed
            number_disabled += disabled

        # This deploy will update the stats server, so it doesn't try to pull stats from
        # hosts that no longer exist
        self.deploy()

        return number_removed, number_disabled

    def replace_propagation_channel_servers(self, propagation_channel_name,
                                            new_discovery_servers_count=None,
                                            new_propagation_servers_count=None):
        assert(self.is_locked)

        propagation_channel = self.get_propagation_channel_by_name(propagation_channel_name)
        now = datetime.datetime.now()
        today = datetime.datetime(now.year, now.month, now.day)

        # Use a default 2 week discovery date range.
        new_discovery_date_range = (today, today + datetime.timedelta(weeks=2))

        if new_discovery_servers_count == None:
            new_discovery_servers_count = propagation_channel.new_discovery_servers_count
        if new_discovery_servers_count > 0:
            self.add_servers(new_discovery_servers_count, propagation_channel_name, new_discovery_date_range)

        if new_propagation_servers_count == None:
            new_propagation_servers_count = propagation_channel.new_propagation_servers_count
        if new_propagation_servers_count > 0:
            self.add_servers(new_propagation_servers_count, propagation_channel_name, None)

    def get_existing_server_ids(self):
        return [server.id for server in self.__servers.itervalues()] + \
               [deleted_server.id for deleted_server in self.__deleted_servers.itervalues()]

    def setup_server(self, host, servers):
        # Install Psiphon 3 and generate configuration values
        # Here, we're assuming one server/IP address per host
        psi_ops_install.install_host(host, servers, self.get_existing_server_ids(), plugins)
        host.log('install')

        # Update database

        # Add new server (we also add a host; here, the host and server are
        # one-to-one, but legacy networks have many servers per host and we
        # retain support for this in the data model and general functionality)
        # Note: this must be done before deploy_data otherwise the deployed
        # data will not include this host and server
        assert(host.id not in self.__hosts)
        self.__hosts[host.id] = host

        for server in servers:
            assert(server.id not in self.__servers)
            self.__servers[server.id] = server

        # Deploy will upload web server source database data and client builds
        # (Only deploying for the new host, not broadcasting info yet...)
        psi_ops_deploy.deploy_implementation(host)
        psi_ops_deploy.deploy_data(
                            host,
                            self.__compartmentalize_data_for_host(host.id))
        psi_ops_deploy.deploy_geoip_database_autoupdates(host)
        psi_ops_deploy.deploy_routes(host)
        host.log('initial deployment')

        for server in servers:
            self.test_server(server.id, ['handshake'])

    def add_servers(self, count, propagation_channel_name, discovery_date_range, replace_others=True, server_capabilities=None):
        assert(self.is_locked)
        propagation_channel = self.get_propagation_channel_by_name(propagation_channel_name)

        # Embedded servers (aka "propagation servers") are embedded in client
        # builds, where as discovery servers are only revealed when clients
        # connect to a server.
        is_embedded_server = (discovery_date_range is None)

        if replace_others:
            # If we are creating new propagation servers, stop embedding the old ones
            # (they are still active, but not embedded in builds or discovered)
            # NEW: don't replace servers marked with is_permanent
            if is_embedded_server:
                for old_server in self.__servers.itervalues():
                    if (old_server.propagation_channel_id == propagation_channel.id and
                        old_server.is_embedded and
                        not old_server.is_permanent):
                        old_server.is_embedded = False
                        old_server.log('unembedded')
            # If we are creating new discovery servers, stop discovering existing ones
            else:
                self.__replace_propagation_channel_discovery_servers(propagation_channel.id)

        for new_server_number in range(count):
            provider = self._weighted_random_choice(self.__provider_ranks).provider

            # This is pretty dirty. We should use some proper OO technique.
            provider_launch_new_server = None
            provider_account = None
            if provider.lower() == 'linode':
                provider_launch_new_server = psi_linode.launch_new_server
                provider_account = self.__linode_account
            elif provider.lower() == 'elastichosts':
                provider_launch_new_server = psi_elastichosts.ElasticHosts().launch_new_server
                provider_account = self._weighted_random_choice(self.__elastichosts_accounts)
            else:
                raise ValueError('bad provider value: %s' % provider)

            print 'starting %s process (up to 20 minutes)...' % provider

            # Create a new cloud VPS
            def provider_launch_new_server_with_retries():
                for _ in range(3):
                    try:
                        return provider_launch_new_server(provider_account)
                    except Exception as ex:
                        print str(ex)
                        pass
                raise ex

            server_info = provider_launch_new_server_with_retries()
            host = Host(*server_info)
            host.provider = provider.lower()

            # NOTE: jsonpickle will serialize references to discovery_date_range, which can't be
            # resolved when unpickling, if discovery_date_range is used directly.
            # So create a copy instead.
            discovery = self.__copy_date_range(discovery_date_range) if discovery_date_range else None

            ssh_port = '22'
            ossh_port = random.choice(['465', '587', '993', '995'])
            capabilities = ServerCapabilities()
            if server_capabilities:
                capabilities = copy_server_capabilities(server_capabilities)
            elif new_server_number % 2 == 1:
                # We would like every other new server created to be somewhat obfuscated
                capabilities['handshake'] = False
                capabilities['VPN'] = False
                capabilities['SSH'] = False
                ssh_port = None
                ossh_ports = range(1,1023)
                ossh_ports.remove(135)
                ossh_ports.remove(136)
                ossh_ports.remove(137)
                ossh_ports.remove(138)
                ossh_ports.remove(139)
                ossh_ports.remove(515)
                ossh_port = random.choice(ossh_ports)

            server = Server(
                        None,
                        host.id,
                        host.ip_address,
                        host.ip_address,
                        host.ip_address,
                        propagation_channel.id,
                        is_embedded_server,
                        False,
                        discovery,
                        capabilities,
                        str(random.randrange(8000, 9000)),
                        None,
                        None,
                        None,
                        ssh_port,
                        None,
                        None,
                        None,
                        ossh_port)

            self.setup_server(host, [server])

            self.save()

        self.__deploy_data_required_for_all = True
        self.__deploy_stats_config_required = True

        # Unless the node is reserved for discovery, release it through
        # the campaigns associated with the propagation channel
        # TODO: recover from partially complete state...
        if is_embedded_server:
            for sponsor in self.__sponsors.itervalues():
                for campaign in sponsor.campaigns:
                    if campaign.propagation_channel_id == propagation_channel.id:
                        for platform in self.__deploy_builds_required_for_campaigns.iterkeys():
                            self.__deploy_builds_required_for_campaigns[platform].add(
                                    (campaign.propagation_channel_id, sponsor.id))
                        campaign.log('marked for build and publish (new embedded server)')

        # Ensure new server configuration is saved to CMS before deploying new
        # server info to the network

        # TODO: add need-save flag
        self.save()

        # This deploy will broadcast server info, propagate builds, and update
        # the stats and email server
        self.deploy()

    def remove_host(self, host_id):
        assert(self.is_locked)
        host = self.__hosts[host_id]
        if host.provider == 'linode':
            provider_remove_host = psi_linode.remove_server
            provider_account = self.__linode_account
        else:
            raise ValueError('can\'t remove host from provider %s' % host.provider)

        # Remove the actual host through the provider's API
        provider_remove_host(provider_account, host.provider_id)

        # Mark host and its servers as delete in the database. We keep the
        # records around for historical info and to ensure we never recycle
        # server IDs
        server_ids_on_host = []
        for server in self.__servers.itervalues():
            if server.host_id == host.id:
                server_ids_on_host.append(server.id)
        for server_id in server_ids_on_host:
            assert(server_id not in self.__deleted_servers)
            self.__deleted_servers[server_id] = self.__servers.pop(server_id)
        # We don't assign host IDs and can't guarentee uniqueness, so not
        # archiving deleted host keyed by ID.
        self.__deleted_hosts.append(self.__hosts.pop(host.id))

        # Clear flags that include this host id.  Update stats config.
        if host.id in self.__deploy_implementation_required_for_hosts:
            self.__deploy_implementation_required_for_hosts.remove(host.id)
        self.__deploy_stats_config_required = True
        # NOTE: If host was currently discoverable or will be in the future,
        #       host data should be updated.
        # NOTE: If host was currently embedded, new campaign builds are needed.

        self.save()

    def reinstall_host(self, host_id):
        assert(self.is_locked)
        host = self.__hosts[host_id]
        servers = [server for server in self.__servers.itervalues() if server.host_id == host_id]
        psi_ops_install.install_host(host, servers, self.get_existing_server_ids(), plugins)
        psi_ops_deploy.deploy_implementation(host)
        # New data might have been generated
        # NOTE that if the client version has been incremented but a full deploy has not yet been run,
        # this following psi_ops_deploy.deploy_data call is not safe.  Data will specify a new version
        # that is not yet available on servers (infinite download loop).
        psi_ops_deploy.deploy_data(
                                host,
                                self.__compartmentalize_data_for_host(host.id))
        host.log('reinstall')

    def reinstall_hosts(self):
        assert(self.is_locked)
        psi_ops_deploy.run_in_parallel(25, self.reinstall_host, [host.id for host in self.__hosts.itervalues()])

    def set_servers_propagation_channel_and_discovery_date_range(self, server_names, propagation_channel_name, discovery_date_range, replace_others=True):
        assert(self.is_locked)
        propagation_channel = self.get_propagation_channel_by_name(propagation_channel_name)

        if replace_others:
            self.__replace_propagation_channel_discovery_servers(propagation_channel.id)

        for server_name in server_names:
            server = self.__servers[server_name]
            server.propagation_channel_id = propagation_channel.id
            server.discovery_date_range = self.__copy_date_range(discovery_date_range)
            server.log('propagation channel set to %s' % (propagation_channel.id,))
            server.log('discovery_date_range set to %s - %s' % (server.discovery_date_range[0].isoformat(),
                                                                server.discovery_date_range[1].isoformat()))

        self.__deploy_data_required_for_all = True

    def __copy_date_range(self, date_range):
        return (datetime.datetime(date_range[0].year,
                                  date_range[0].month,
                                  date_range[0].day,
                                  date_range[0].hour,
                                  date_range[0].minute),
                datetime.datetime(date_range[1].year,
                                  date_range[1].month,
                                  date_range[1].day,
                                  date_range[1].hour,
                                  date_range[1].minute))

    def __replace_propagation_channel_discovery_servers(self, propagation_channel_id):
        assert(self.is_locked)
        now = datetime.datetime.now()
        for old_server in self.__servers.itervalues():
            # NOTE: don't instantiate today outside of this loop, otherwise jsonpickle will
            # serialize references to it (for all but the first server in this loop) which
            # are not unpickle-able
            today = datetime.datetime(now.year, now.month, now.day)
            if (old_server.propagation_channel_id == propagation_channel_id and
                old_server.discovery_date_range and
                (old_server.discovery_date_range[0] <= today < old_server.discovery_date_range[1])):
                old_server.discovery_date_range = (old_server.discovery_date_range[0], today)
                old_server.log('replaced')

    def _weighted_random_choice(self, choices):
        '''
        Assumes that each choice has a "rank" attribute, and that the rank is an integer.
        Returns the chosen members of the choices iterable.
        '''
        if not choices:
            raise ValueError('choices must not be empty')

        rank_total = sum([choice.rank for choice in choices])
        rand = random.randrange(rank_total)
        rank_accum = 0
        for choice in choices:
            rank_accum += choice.rank
            if rank_accum > rand:
                break
        return choice

    def __get_remote_server_list_signing_key_pair(self):
        if not self.__remote_server_list_signing_key_pair:
            assert(self.is_locked)
            self.__remote_server_list_signing_key_pair = \
                RemoteServerSigningKeyPair(
                    psi_ops_crypto_tools.generate_key_pair(
                        REMOTE_SERVER_SIGNING_KEY_PAIR_PASSWORD))

        # This may be serialized/deserialized into a unicode string, but M2Crypto won't accept that.
        # The key pair should only contain ascii anyways, so encoding to ascii should be safe.
        self.__remote_server_list_signing_key_pair.pem_key_pair = \
            self.__remote_server_list_signing_key_pair.pem_key_pair.encode('ascii', 'ignore')
        return self.__remote_server_list_signing_key_pair

    def create_feedback_encryption_key_pair(self):
        '''
        Generate a feedback encryption key pair and wrapping password.
        Overwrites any existing values.
        '''

        assert(self.is_locked)

        if self.__feedback_encryption_key_pair:
            print('WARNING: You are overwriting the previous value')

        password = psi_utils.generate_password()

        self.__feedback_encryption_key_pair = \
            FeedbackEncryptionKeyPair(
                psi_ops_crypto_tools.generate_key_pair(password),
                password)

    def get_feedback_encryption_key_pair(self):
        '''
        Retrieves the feedback encryption keypair and wrapping password.
        Generates those values if they don't already exist.
        '''

        if not self.__feedback_encryption_key_pair:
            self.create_feedback_encryption_key_pair()

        # This may be serialized/deserialized into a unicode string, but M2Crypto won't accept that.
        # The key pair should only contain ascii anyways, so encoding to ascii should be safe.
        self.__feedback_encryption_key_pair.pem_key_pair = \
            self.__feedback_encryption_key_pair.pem_key_pair.encode('ascii', 'ignore')
        return self.__feedback_encryption_key_pair

    def get_feedback_upload_info(self):
        assert(self.__feedback_upload_info)
        return self.__feedback_upload_info

    def set_feedback_upload_info(self, upload_server, upload_path, upload_server_headers):
        assert(self.is_locked)
        if not self.__feedback_upload_info:
            self.__feedback_upload_info = FeedbackUploadInfo(upload_server, upload_path, upload_server_headers)
            self.__feedback_upload_info.log('FeedbackUploadInfo set for first time to: "%s", "%s", "%s"' % (upload_server, upload_path, upload_server_headers))
        else:
            self.__feedback_upload_info.upload_server = upload_server
            self.__feedback_upload_info.upload_path = upload_path
            self.__feedback_upload_info.upload_server_headers = upload_server_headers
            self.__feedback_upload_info.log('FeedbackUploadInfo modified to: "%s", "%s", "%s"' % (upload_server, upload_path, upload_server_headers))

    def build(
            self,
            propagation_channel_name,
            sponsor_name,
            remote_server_list_url,
            info_link_url,
            platforms=None,
            test=False):
        if not platforms:
            platforms = [CLIENT_PLATFORM_WINDOWS, CLIENT_PLATFORM_ANDROID]

        propagation_channel = self.get_propagation_channel_by_name(propagation_channel_name)
        sponsor = self.__get_sponsor_by_name(sponsor_name)
        encoded_server_list, expected_egress_ip_addresses = \
                    self.__get_encoded_server_list(propagation_channel.id)

        remote_server_list_signature_public_key = \
            psi_ops_crypto_tools.get_base64_der_public_key(
                self.__get_remote_server_list_signing_key_pair().pem_key_pair,
                REMOTE_SERVER_SIGNING_KEY_PAIR_PASSWORD)

        feedback_encryption_public_key = \
            psi_ops_crypto_tools.get_base64_der_public_key(
                self.get_feedback_encryption_key_pair().pem_key_pair,
                self.get_feedback_encryption_key_pair().password)

        feedback_upload_info = self.get_feedback_upload_info()

        builders = {
            CLIENT_PLATFORM_WINDOWS: psi_ops_build_windows.build_client,
            CLIENT_PLATFORM_ANDROID: psi_ops_build_android.build_client
        }

        return [builders[platform](
                        propagation_channel.id,
                        sponsor.id,
                        base64.b64decode(sponsor.banner),
                        encoded_server_list,
                        remote_server_list_signature_public_key,
                        remote_server_list_url,
                        feedback_encryption_public_key,
                        feedback_upload_info.upload_server,
                        feedback_upload_info.upload_path,
                        feedback_upload_info.upload_server_headers,
                        info_link_url,
                        self.__client_versions[platform][-1].version if self.__client_versions[platform] else 0,
                        test) for platform in platforms]

    def build_android_library(
            self,
            propagation_channel_name,
            sponsor_name):

        propagation_channel = self.get_propagation_channel_by_name(propagation_channel_name)
        sponsor = self.__get_sponsor_by_name(sponsor_name)

        campaigns = filter(lambda x: x.propagation_channel_id == propagation_channel.id, sponsor.campaigns)
        assert campaigns

        encoded_server_list, _ = \
                    self.__get_encoded_server_list(propagation_channel.id)

        remote_server_list_signature_public_key = \
            psi_ops_crypto_tools.get_base64_der_public_key(
                self.__get_remote_server_list_signing_key_pair().pem_key_pair,
                REMOTE_SERVER_SIGNING_KEY_PAIR_PASSWORD)

        feedback_encryption_public_key = \
            psi_ops_crypto_tools.get_base64_der_public_key(
                self.get_feedback_encryption_key_pair().pem_key_pair,
                self.get_feedback_encryption_key_pair().password)

        remote_server_list_url = psi_ops_s3.get_s3_bucket_remote_server_list_url(campaigns[0].s3_bucket_name)
        info_link_url = psi_ops_s3.get_s3_bucket_home_page_url(campaigns[0].s3_bucket_name)

        return psi_ops_build_android.build_library(
                        propagation_channel.id,
                        sponsor.id,
                        encoded_server_list,
                        remote_server_list_signature_public_key,
                        feedback_encryption_public_key,
                        remote_server_list_url,
                        info_link_url,
                        self.__client_versions[CLIENT_PLATFORM_ANDROID][-1].version if self.__client_versions[CLIENT_PLATFORM_ANDROID] else 0)

    def deploy(self):
        # Deploy as required:
        #
        # - Implementation to flagged hosts
        # - Builds for required channels and sponsors
        # - Publish, tweet
        # - Data to all hosts
        # - Email and stats server config
        #
        # NOTE: Order is important. Hosts get new implementation before
        # new data, in case schema has changed; deploy builds before
        # deploying new data so an upgrade is available when it's needed

        assert(self.is_locked)

        # Host implementation

        hosts = [self.__hosts[host_id] for host_id in self.__deploy_implementation_required_for_hosts]
        psi_ops_deploy.deploy_implementation_to_hosts(hosts)

        if len(self.__deploy_implementation_required_for_hosts) > 0:
            self.__deploy_implementation_required_for_hosts.clear()
            self.save()

        # Build

        for platform in self.__deploy_builds_required_for_campaigns.iterkeys():
            for target in self.__deploy_builds_required_for_campaigns[platform].copy():

                propagation_channel_id, sponsor_id = target
                propagation_channel = self.__propagation_channels[propagation_channel_id]
                sponsor = self.__sponsors[sponsor_id]

                for campaign in filter(lambda x: x.propagation_channel_id == propagation_channel_id, sponsor.campaigns):

                    if not campaign.s3_bucket_name:
                        campaign.s3_bucket_name = psi_ops_s3.create_s3_bucket(self.__aws_account)
                        campaign.log('created s3 bucket %s' % (campaign.s3_bucket_name,))
                        self.save()  # don't leak buckets

                    # Remote server list: for clients to get new servers via S3, we embed the
                    # bucket URL in the build. So now we're ensuring the bucket exists and we
                    # have its URL before the build is uploaded to S3. The remote server list
                    # is placed in the S3 bucket.

                    remote_server_list_url = psi_ops_s3.get_s3_bucket_remote_server_list_url(campaign.s3_bucket_name)
                    info_link_url = psi_ops_s3.get_s3_bucket_home_page_url(campaign.s3_bucket_name)

                    remote_server_list = \
                        psi_ops_crypto_tools.make_signed_data(
                            self.__get_remote_server_list_signing_key_pair().pem_key_pair,
                            REMOTE_SERVER_SIGNING_KEY_PAIR_PASSWORD,
                            '\n'.join(self.__get_encoded_server_list(propagation_channel.id)[0]))

                    # Build for each client platform

                    client_build_filenames = {
                        CLIENT_PLATFORM_WINDOWS: psi_ops_s3.DOWNLOAD_SITE_WINDOWS_BUILD_FILENAME,
                        CLIENT_PLATFORM_ANDROID: psi_ops_s3.DOWNLOAD_SITE_ANDROID_BUILD_FILENAME
                    }

                    build_filename = self.build(
                                        propagation_channel.name,
                                        sponsor.name,
                                        remote_server_list_url,
                                        info_link_url,
                                        [platform])[0]

                    # Upload client builds
                    # We only upload the builds for Propagation Channel IDs that need to be known for the host.
                    # UPDATE: Now we copy all builds.  We know that this breaks compartmentalization.
                    # However, we do not want to prevent an upgrade in the case where a user has
                    # downloaded from multiple propagation channels, and might therefore be connecting
                    # to a server from one propagation channel using a build from a different one.
                    psi_ops_deploy.deploy_build_to_hosts(self.__hosts.itervalues(), build_filename)

                    # Publish to propagation mechanisms

                    psi_ops_s3.update_s3_download(
                        self.__aws_account,
                        [(build_filename, client_build_filenames[platform])],
                        remote_server_list,
                        campaign.s3_bucket_name,
                        campaign.custom_download_site)
                    campaign.log('updated s3 bucket %s' % (campaign.s3_bucket_name,))

                    if campaign.propagation_mechanism_type == 'twitter':
                        message = psi_templates.get_tweet_message(campaign.s3_bucket_name)
                        psi_ops_twitter.tweet(campaign.account, message)
                        campaign.log('tweeted')
                    elif campaign.propagation_mechanism_type == 'email-autoresponder':
                        if not self.__deploy_email_config_required:
                            self.__deploy_email_config_required = True
                            campaign.log('email push scheduled')

                # NOTE: before we added remote server lists, it used to be that
                # multiple campaigns with different buckets but the same prop/sponsor IDs
                # could share one build. The "deploy_builds_required_for_campaigns" dirty
                # flag granularity is a hold-over from that. In the current code, this
                # means some builds may be repeated unnecessarily in a failure case.

                self.__deploy_builds_required_for_campaigns[platform].remove(target)
                self.save()

        # Host data

        if self.__deploy_data_required_for_all:
            host_and_data_list = []
            for host in self.__hosts.itervalues():
                host_and_data_list.append(dict(host=host, data=self.__compartmentalize_data_for_host(host.id)))

            psi_ops_deploy.deploy_data_to_hosts(host_and_data_list)
            self.__deploy_data_required_for_all = False
            self.save()

        # Email and stats server configs

        if self.__deploy_stats_config_required:
            self.push_stats_config()
            self.__deploy_stats_config_required = False
            self.save()

        if self.__deploy_email_config_required:
            self.push_email_config()
            self.__deploy_email_config_required = False
            self.save()

    def update_static_site_content(self):
        assert(self.is_locked)
        for sponsor in self.__sponsors.itervalues():
            for campaign in sponsor.campaigns:
                if campaign.s3_bucket_name:
                    psi_ops_s3.update_s3_download(self.__aws_account, None, None, campaign.s3_bucket_name, campaign.custom_download_site)
                    campaign.log('updated s3 bucket %s' % (campaign.s3_bucket_name,))

    def update_routes(self):
        assert(self.is_locked)  # (host.log is called by deploy)
        psi_routes.make_routes()
        psi_ops_deploy.deploy_routes_to_hosts(self.__hosts.values())

    def push_stats_config(self):
        assert(self.is_locked)
        print 'push stats config...'

        temp_file = tempfile.NamedTemporaryFile(delete=False)
        try:
            temp_file.write(self.__compartmentalize_data_for_stats_server())
            temp_file.close()
            psi_ops_cms.import_document(temp_file.name, True)
            self.__stats_server_account.log('pushed')
        finally:
            try:
                os.remove(temp_file.name)
            except:
                pass

    def push_email_config(self):
        # Generate the email server config file, which is a JSON format
        # mapping every request email to a response body containing
        # download links.
        # Currently, we generate the entire config file for any change.

        assert(self.is_locked)
        print 'push email config...'

        emails = []
        for sponsor in self.__sponsors.itervalues():
            for campaign in sponsor.campaigns:
                if (campaign.propagation_mechanism_type == 'email-autoresponder' and
                    campaign.s3_bucket_name != None):

                    # Email without attachments
                    emails.append(
                        {
                         'email_addr': campaign.account.email_address,
                         'body':
                            [
                                ['plain', psi_templates.get_plaintext_email_content(
                                                campaign.s3_bucket_name,
                                                campaign.languages)],
                                ['html', psi_templates.get_html_email_content(
                                                campaign.s3_bucket_name,
                                                campaign.languages)]
                            ],
                         'attachments': None,
                         'send_method': 'SES'
                        })

                    # Email with attachments
                    emails.append(
                        {
                         'email_addr': campaign.account.email_address,
                         'body':
                            [
                                ['plain', psi_templates.get_plaintext_attachment_email_content(
                                                campaign.s3_bucket_name,
                                                psi_ops_s3.EMAIL_RESPONDER_WINDOWS_ATTACHMENT_FILENAME,
                                                psi_ops_s3.EMAIL_RESPONDER_ANDROID_ATTACHMENT_FILENAME,
                                                campaign.languages)],
                                ['html', psi_templates.get_html_attachment_email_content(
                                                campaign.s3_bucket_name,
                                                psi_ops_s3.EMAIL_RESPONDER_WINDOWS_ATTACHMENT_FILENAME,
                                                psi_ops_s3.EMAIL_RESPONDER_ANDROID_ATTACHMENT_FILENAME,
                                                campaign.languages)]
                            ],
                         'attachments': [
                                         [campaign.s3_bucket_name,
                                          psi_ops_s3.DOWNLOAD_SITE_WINDOWS_BUILD_FILENAME,
                                          psi_ops_s3.EMAIL_RESPONDER_WINDOWS_ATTACHMENT_FILENAME],
                                         [campaign.s3_bucket_name,
                                          psi_ops_s3.DOWNLOAD_SITE_ANDROID_BUILD_FILENAME,
                                          psi_ops_s3.EMAIL_RESPONDER_ANDROID_ATTACHMENT_FILENAME]
                                        ],
                         'send_method': 'SMTP'
                        })

                    campaign.log('configuring email')

        temp_file = tempfile.NamedTemporaryFile(delete=False)
        try:
            temp_file.write(json.dumps(emails, indent=2))
            temp_file.close()
            ssh = psi_ssh.SSH(
                    self.__email_server_account.ip_address,
                    self.__email_server_account.ssh_port,
                    self.__email_server_account.ssh_username,
                    None,
                    self.__email_server_account.ssh_host_key,
                    ssh_pkey=self.__email_server_account.ssh_pkey)
            ssh.put_file(
                    temp_file.name,
                    self.__email_server_account.config_file_path)
            self.__email_server_account.log('pushed')
        finally:
            try:
                os.remove(temp_file.name)
            except:
                pass

    def add_server_version(self):
        assert(self.is_locked)
        # Marks all hosts for re-deployment of server implementation
        for host in self.__hosts.itervalues():
            self.__deploy_implementation_required_for_hosts.add(host.id)
            host.log('marked for implementation deployment')

    def add_client_version(self, platform, description):
        assert(self.is_locked)
        assert(platform in [CLIENT_PLATFORM_WINDOWS, CLIENT_PLATFORM_ANDROID])
        # Records the new version number to trigger upgrades
        next_version = 1
        if len(self.__client_versions[platform]) > 0:
            next_version = int(self.__client_versions[platform][-1].version) + 1
        client_version = ClientVersion(str(next_version), description)
        self.__client_versions[platform].append(client_version)
        # Mark deploy flag to rebuild and upload all clients
        for sponsor in self.__sponsors.itervalues():
            for campaign in sponsor.campaigns:
                self.__deploy_builds_required_for_campaigns[platform].add(
                        (campaign.propagation_channel_id, sponsor.id))
                campaign.log('marked for build and publish (upgraded %s client)' % (platform,))
        # Need to deploy data as well for auto-update
        self.__deploy_data_required_for_all = True

    def get_server_entry(self, server_id):
        server = filter(lambda x: x.id == server_id, self.__servers.itervalues())[0]
        return self.__get_encoded_server_entry(server)

    def deploy_implementation_and_data_for_host_with_server(self, server_id):
        server = filter(lambda x: x.id == server_id, self.__servers.itervalues())[0]
        host = filter(lambda x: x.id == server.host_id, self.__hosts.itervalues())[0]
        psi_ops_deploy.deploy_implementation(host)
        psi_ops_deploy.deploy_data(host, self.__compartmentalize_data_for_host(host.id))

    def deploy_implementation_and_data_for_propagation_channel(self, propagation_channel_name):
        propagation_channel = self.get_propagation_channel_by_name(propagation_channel_name)
        servers = [server for server in self.__servers.itervalues() if server.propagation_channel_id == propagation_channel.id]
        for server in servers:
            self.deploy_implementation_and_data_for_host_with_server(server.id)

    def set_aws_account(self, access_id, secret_key):
        assert(self.is_locked)
        psi_utils.update_recordtype(
            self.__aws_account,
            access_id=access_id, secret_key=secret_key)

    def upsert_provider_rank(self, provider, rank):
        '''
        Inserts or updates a Provider-Rank entry. The "key" for an entry is provider.
        rank: the higher the score, the more the provider will be preferred when
            provideres are being randomly selected among.
        '''
        assert(self.is_locked)
        if provider not in ProviderRank.provider_values:
            raise ValueError('bad provider value: %s' % provider)

        pr = ProviderRank()
        found = False
        for existing_pr in self.__provider_ranks:
            if existing_pr.provider == provider:
                pr = existing_pr
                found = True
                break

        if not found:
            self.__provider_ranks.append(pr)

        psi_utils.update_recordtype(
            pr,
            provider=provider, rank=rank)

    def set_linode_account(self, api_key, base_id, base_ip_address, base_ssh_port,
                           base_root_password, base_stats_username, base_host_public_key,
                           base_known_hosts_entry, base_rsa_private_key, base_rsa_public_key,
                           base_tarball_path):
        assert(self.is_locked)
        psi_utils.update_recordtype(
            self.__linode_account,
            api_key=api_key, base_id=base_id, base_ip_address=base_ip_address,
            base_ssh_port=base_ssh_port, base_root_password=base_root_password,
            base_stats_username=base_stats_username, base_host_public_key=base_host_public_key,
            base_known_hosts_entry=base_known_hosts_entry, base_rsa_private_key=base_rsa_private_key,
            base_rsa_public_key=base_rsa_public_key, base_tarball_path=base_tarball_path)

    def upsert_elastichosts_account(self, zone, uuid, api_key, base_drive_id,
                                    cpu, mem, base_host_public_key, root_username,
                                    base_root_password, base_ssh_port, stats_username, rank):
        '''
        Inserts or updates an ElasticHosts account information entry. The "key"
        for an entry is zone+uuid.
        rank: the higher the score, the more the account will be preferred when
            the ElasticHosts accounts are being randomly selected among.
        '''
        assert(self.is_locked)
        if zone not in ElasticHostsAccount.zone_values:
            raise ValueError('bad zone value: %s' % zone)

        acct = ElasticHostsAccount()
        found = False
        for existing_acct in self.__elastichosts_accounts:
            if existing_acct.zone == zone and existing_acct.uuid == uuid:
                acct = existing_acct
                found = True
                break

        if not found:
            self.__elastichosts_accounts.append(acct)

        psi_utils.update_recordtype(
            acct,
            zone=zone, uuid=uuid,
            api_key=acct.api_key if api_key is None else api_key,
            base_drive_id=acct.base_drive_id if base_drive_id is None else base_drive_id,
            cpu=acct.cpu if cpu is None else cpu,
            mem=acct.mem if mem is None else mem,
            base_host_public_key=acct.base_host_public_key if base_host_public_key is None else base_host_public_key,
            root_username=acct.root_username if root_username is None else root_username,
            base_root_password=acct.base_root_password if base_root_password is None else base_root_password,
            base_ssh_port=acct.base_ssh_port if base_ssh_port is None else base_ssh_port,
            stats_username=acct.stats_username if stats_username is None else stats_username,
            rank=acct.rank if rank is None else rank)

    def set_email_server_account(self, ip_address, ssh_port,
                                 ssh_username, ssh_pkey, ssh_host_key,
                                 config_file_path):
        assert(self.is_locked)
        psi_utils.update_recordtype(
            self.__email_server_account,
            ip_address=ip_address, ssh_port=ssh_port, ssh_username=ssh_username,
            ssh_pkey=ssh_pkey, ssh_host_key=ssh_host_key, config_file_path=config_file_path)

    def set_stats_server_account(self, ip_address, ssh_port,
                                 ssh_username, ssh_password, ssh_host_key):
        assert(self.is_locked)
        psi_utils.update_recordtype(
            self.__stats_server_account,
            ip_address=ip_address, ssh_port=ssh_port, ssh_username=ssh_username,
            ssh_password=ssh_password, ssh_host_key=ssh_host_key)

    def add_speed_test_url(self, server_address, server_port, request_path):
        assert(self.is_locked)
        if (server_address, server_port, request_path) not in [
                (s.server_address, s.server_port, s.request_path) for s in self.__speed_test_urls]:
            self.__speed_test_urls.append(SpeedTestURL(server_address, server_port, request_path))
            self.__deploy_data_required_for_all = True

    def __get_encoded_server_entry(self, server):
        # Double-check that we're not giving our blank server credentials
        # ...this has happened in the past when following manual build steps
        assert(len(server.ip_address) > 1)
        assert(len(server.web_server_port) > 1)
        assert(len(server.web_server_secret) > 1)
        assert(len(server.web_server_certificate) > 1)

        # Extended (i.e., new) entry fields are in a JSON string
        extended_config = {}

        # NOTE: also putting original values in extended config for easier parsing for new clients
        extended_config['ipAddress'] = server.ip_address
        extended_config['webServerPort'] = server.web_server_port
        extended_config['webServerSecret'] = server.web_server_secret
        extended_config['webServerCertificate'] = server.web_server_certificate

        extended_config['sshPort'] = int(server.ssh_port) if server.ssh_port else 0
        extended_config['sshUsername'] = server.ssh_username if server.ssh_username else ''
        extended_config['sshPassword'] = server.ssh_password if server.ssh_password else ''

        extended_config['sshHostKey'] = ''
        if server.ssh_host_key:
            ssh_host_key_type, extended_config['sshHostKey'] = server.ssh_host_key.split(' ')
            assert(ssh_host_key_type == 'ssh-rsa')

        extended_config['sshObfuscatedPort'] = int(server.ssh_obfuscated_port) if server.ssh_obfuscated_port else 0
        extended_config['sshObfuscatedKey'] = server.ssh_obfuscated_key if server.ssh_obfuscated_key else ''

        extended_config['capabilities'] = [capability for capability, enabled in server.capabilities.iteritems() if enabled] if server.capabilities else []

        return binascii.hexlify('%s %s %s %s %s' % (
                                    server.ip_address,
                                    server.web_server_port,
                                    server.web_server_secret,
                                    server.web_server_certificate,
                                    json.dumps(extended_config)))

    def __get_encoded_server_list(self, propagation_channel_id,
                                  client_ip_address=None, event_logger=None, discovery_date=None):
        if not client_ip_address:
            # embedded (propagation) server list
            # output all servers for propagation channel ID with no discovery date
            servers = [server for server in self.__servers.itervalues()
                       if server.propagation_channel_id == propagation_channel_id and
                           server.is_embedded]
        else:
            # discovery case
            if not discovery_date:
                discovery_date = datetime.datetime.now()


            # All discovery servers that are discoverable on this day are eligable for discovery.
            # Note: use used to compartmentalize this list by propagation channel, but now we
            # do not, making more discovery servers more broadly available and feeding into
            # the following discovery strategies.

            candidate_servers = [server for server in self.__servers.itervalues()
                                 if server.discovery_date_range is not None and
                                 server.discovery_date_range[0] <= discovery_date < server.discovery_date_range[1]]

            servers = psi_ops_discovery.select_servers(candidate_servers, client_ip_address)

        # optional logger (used by server to log each server IP address disclosed)
        if event_logger:
            for server in servers:
                event_logger(server.ip_address)
        return ([self.__get_encoded_server_entry(server) for server in servers],
                [server.egress_ip_address for server in servers])

    def __get_sponsor_home_pages(self, sponsor_id, region):
        # Web server support function: fails gracefully
        if sponsor_id not in self.__sponsors:
            return []
        sponsor = self.__sponsors[sponsor_id]
        # case: lookup succeeded and corresponding region home page found
        sponsor_home_pages = []
        if region in sponsor.home_pages:
            sponsor_home_pages = [home_page.url for home_page in sponsor.home_pages[region]]
        # case: lookup failed or no corresponding region home page found --> use default
        if not sponsor_home_pages and 'None' in sponsor.home_pages:
            sponsor_home_pages = [home_page.url for home_page in sponsor.home_pages['None']]
        return sponsor_home_pages

    def _get_sponsor_page_view_regexes(self, sponsor_id):
        # Web server support function: fails gracefully
        if sponsor_id not in self.__sponsors:
            return []
        sponsor = self.__sponsors[sponsor_id]
        return sponsor.page_view_regexes

    def _get_sponsor_https_request_regexes(self, sponsor_id):
        # Web server support function: fails gracefully
        if sponsor_id not in self.__sponsors:
            return []
        sponsor = self.__sponsors[sponsor_id]
        return sponsor.https_request_regexes

    def __check_upgrade(self, platform, client_version):
        # check last version number against client version number
        # assumes versions list is in ascending version order
        if not self.__client_versions[platform]:
            return None
        last_version = self.__client_versions[platform][-1].version
        if int(last_version) > int(client_version):
            return last_version
        return None

    def handshake(self, server_ip_address, client_ip_address,
                  client_region, propagation_channel_id, sponsor_id,
                  client_platform_string, client_version, event_logger=None):
        # Legacy handshake output is a series of Name:Value lines returned to
        # the client. That format will continue to be supported (old client
        # versions expect it), but the new format of a JSON-ified object will
        # also be output.

        config = {}

        # Give client a set of landing pages to open when connection established
        config['homepages'] = self.__get_sponsor_home_pages(sponsor_id, client_region)

        # Match a client platform to client_platform_string
        platform = CLIENT_PLATFORM_WINDOWS
        if CLIENT_PLATFORM_ANDROID.lower() in client_platform_string.lower():
            platform = CLIENT_PLATFORM_ANDROID

        # Tell client if an upgrade is available
        config['upgrade_client_version'] = self.__check_upgrade(platform, client_version)

        # Discovery
        # NOTE: Clients are expecting at least an empty list
        config['encoded_server_list'] = []
        if client_ip_address:
            config['encoded_server_list'], _ = \
                        self.__get_encoded_server_list(
                                                    propagation_channel_id,
                                                    client_ip_address,
                                                    event_logger=event_logger)

        # VPN relay protocol info
        # Note: The VPN PSK will be added in higher up the call stack

        # SSH relay protocol info
        #
        # SSH Session ID is a randomly generated unique ID used for
        # client-side session duration reporting
        #
        server = next(server for server in self.__servers.itervalues()
                      if server.internal_ip_address == server_ip_address)

        config['ssh_username'] = server.ssh_username
        config['ssh_password'] = server.ssh_password
        ssh_host_key_type, config['ssh_host_key'] = server.ssh_host_key.split(' ')
        assert(ssh_host_key_type == 'ssh-rsa')
        config['ssh_session_id'] = binascii.hexlify(os.urandom(8))
        if server.ssh_port:
            config['ssh_port'] = int(server.ssh_port)
        if server.ssh_obfuscated_port:
            config['ssh_obfuscated_port'] = int(server.ssh_obfuscated_port)
            config['ssh_obfuscated_key'] = server.ssh_obfuscated_key

        # Give client a set of regexes indicating which pages should have individual stats
        config['page_view_regexes'] = []
        for sponsor_regex in self._get_sponsor_page_view_regexes(sponsor_id):
            config['page_view_regexes'].append({
                                                'regex': sponsor_regex.regex,
                                                'replace': sponsor_regex.replace
                                                })

        config['https_request_regexes'] = []
        for sponsor_regex in self._get_sponsor_https_request_regexes(sponsor_id):
            config['https_request_regexes'].append({
                                                'regex': sponsor_regex.regex,
                                                'replace': sponsor_regex.replace
                                                })

        # If there are speed test URLs, select one at random and return it
        if self.__speed_test_urls:
            speed_test_url = random.choice(self.__speed_test_urls)
            config['speed_test_url'] = {
                'server_address': speed_test_url.server_address,
                # For backwards-compatibility reasons, this can't be cast to int
                'server_port': speed_test_url.server_port,
                'request_path': speed_test_url.request_path
            }

        return config

    def get_host_by_provider_id(self, provider_id):
        for host in self.__hosts.itervalues():
            if host.provider_id and host.provider_id == provider_id:
                return host

    def get_host_for_server(self, server):
        return self.__hosts[server.host_id]

    def get_hosts(self):
        return list(self.__hosts.itervalues())

    def get_servers(self):
        return list(self.__servers.itervalues())

    def get_propagation_channels(self):
        return list(self.__propagation_channels.itervalues())

    def get_sponsors(self):
        return list(self.__sponsors.itervalues())

    def __compartmentalize_data_for_host(self, host_id, discovery_date=datetime.datetime.now()):
        # Create a compartmentalized database with only the information needed by a particular host
        # - all propagation channels because any client may connect to servers on this host
        # - servers data
        #   omit discovery servers not on this host whose discovery time period has elapsed
        #   also, omit propagation servers not on this host
        #   (not on this host --> because servers on this host still need to run, even if not discoverable)
        # - send home pages for all sponsors, but omit names, banners, campaigns
        # - send versions info for upgrades

        copy = PsiphonNetwork(initialize_plugins=False)

        for propagation_channel in self.__propagation_channels.itervalues():
            copy.__propagation_channels[propagation_channel.id] = PropagationChannel(
                                                                    propagation_channel.id,
                                                                    '',  # Omit name
                                                                    '',  # Omit mechanism type
                                                                    '',  # Omit new server counts
                                                                    '',  # Omit new server counts
                                                                    '',  # Omit server ages
                                                                    '')  # Omit server ages

        for server in self.__servers.itervalues():
            if ((server.discovery_date_range and server.host_id != host_id and server.discovery_date_range[1] <= discovery_date) or
                (not server.discovery_date_range and server.host_id != host_id)):
                continue

            copy.__servers[server.id] = Server(
                                                server.id,
                                                '',  # Omit host_id
                                                server.ip_address,
                                                server.egress_ip_address,
                                                server.internal_ip_address,
                                                server.propagation_channel_id,
                                                server.is_embedded,
                                                server.is_permanent,
                                                server.discovery_date_range,
                                                server.capabilities,
                                                server.web_server_port,
                                                server.web_server_secret,
                                                server.web_server_certificate,
                                                server.web_server_private_key,
                                                server.ssh_port,
                                                server.ssh_username,
                                                server.ssh_password,
                                                server.ssh_host_key,
                                                server.ssh_obfuscated_port,
                                                server.ssh_obfuscated_key)

        for sponsor in self.__sponsors.itervalues():
            copy_sponsor = Sponsor(
                                sponsor.id,
                                '',  # Omit name
                                '',  # Omit banner
                                {},
                                [],  # Omit campaigns
                                sponsor.page_view_regexes,
                                sponsor.https_request_regexes)
            for region, home_pages in sponsor.home_pages.iteritems():
                copy_sponsor.home_pages[region] = home_pages
            copy.__sponsors[copy_sponsor.id] = copy_sponsor

        for platform in self.__client_versions.iterkeys():
            for client_version in self.__client_versions[platform]:
                copy.__client_versions[platform].append(ClientVersion(
                                                client_version.version,
                                                ''))  # Omit description

        for speed_test_url in self.__speed_test_urls:
            copy.__speed_test_urls.append(
                SpeedTestURL(
                    speed_test_url.server_address,
                    speed_test_url.server_port,
                    speed_test_url.request_path))

        return jsonpickle.encode(copy)

    def __compartmentalize_data_for_stats_server(self):
        # The stats server needs to be able to connect to all hosts and needs
        # the information to replace server IPs with server IDs, sponsor IDs
        # with names and propagation IDs with names

        copy = PsiphonNetwork(initialize_plugins=False)

        for host in self.__hosts.itervalues():
            copy.__hosts[host.id] = Host(
                                            host.id,
                                            host.provider,
                                            '',  # Omit: provider id isn't needed
                                            host.ip_address,
                                            host.ssh_port,
                                            '',  # Omit: root ssh username
                                            '',  # Omit: root ssh password
                                            host.ssh_host_key,
                                            host.stats_ssh_username,
                                            host.stats_ssh_password,
                                            host.datacenter_name)

        for server in self.__servers.itervalues():
            copy.__servers[server.id] = Server(
                                            server.id,
                                            server.host_id,
                                            server.ip_address,
                                            None,
                                            server.internal_ip_address,
                                            None,
                                            server.is_embedded,
                                            server.is_permanent,
                                            server.discovery_date_range)
                                            # Omit: propagation, web server, ssh info

        for deleted_server in self.__deleted_servers.itervalues():
            copy.__deleted_servers[deleted_server.id] = Server(
                                            deleted_server.id,
                                            deleted_server.host_id,
                                            deleted_server.ip_address,
                                            None,
                                            deleted_server.internal_ip_address,
                                            None,
                                            deleted_server.is_embedded,
                                            deleted_server.is_permanent,
                                            deleted_server.discovery_date_range)
                                            # Omit: propagation, web server, ssh info

        for propagation_channel in self.__propagation_channels.itervalues():
            copy.__propagation_channels[propagation_channel.id] = PropagationChannel(
                                        propagation_channel.id,
                                        propagation_channel.name,
                                        [],  # Omit mechanism info
                                        '',  # Omit new server counts
                                        '',  # Omit new server counts
                                        '',  # Omit server ages
                                        '')  # Omit server ages

        for sponsor in self.__sponsors.itervalues():
            copy.__sponsors[sponsor.id] = Sponsor(
                                        sponsor.id,
                                        sponsor.name,
                                        '',
                                        {},
                                        [],
                                        [],
                                        [])  # Omit banner, home pages, campaigns, regexes

        return jsonpickle.encode(copy)

    def run_command_on_host(self, host, command):
        ssh = psi_ssh.SSH(
                host.ip_address, host.ssh_port,
                host.ssh_username, host.ssh_password,
                host.ssh_host_key)

        return ssh.exec_command(command)

    def run_command_on_hosts(self, command):

        @psi_ops_deploy.retry_decorator_returning_exception
        def do_run_command_on_host(host):
            self.run_command_on_host(host, command)

        psi_ops_deploy.run_in_parallel(20, do_run_command_on_host, self.__hosts.itervalues())

    def copy_file_from_host(self, host, remote_source_filename, local_destination_filename):
        ssh = psi_ssh.SSH(
                host.ip_address, host.ssh_port,
                host.ssh_username, host.ssh_password,
                host.ssh_host_key)

        ssh.get_file(remote_source_filename, local_destination_filename)

    def copy_file_to_host(self, host, source_filename, dest_filename):
        ssh = psi_ssh.SSH(
                host.ip_address, host.ssh_port,
                host.ssh_username, host.ssh_password,
                host.ssh_host_key)

        ssh.put_file(source_filename, dest_filename)

    def copy_file_to_hosts(self, source_filename, dest_filename):

        @psi_ops_deploy.retry_decorator_returning_exception
        def do_copy_file_to_host(host):
            self.copy_file_to_host(host, source_filename, dest_filename)

        psi_ops_deploy.run_in_parallel(50, do_copy_file_to_host, self.__hosts.itervalues())

    def __test_server(self, server, test_cases):
        test_propagation_channel = None
        try:
            test_propagation_channel = self.get_propagation_channel_by_name('Testing')
        except:
            pass
        test_propagation_channel_id = test_propagation_channel.id if test_propagation_channel else '0'

        return psi_ops_test_windows.test_server(
                                server.ip_address,
                                server.capabilities,
                                server.web_server_port,
                                server.web_server_secret,
                                [self.__get_encoded_server_entry(server)],
                                self.__client_versions[CLIENT_PLATFORM_WINDOWS][-1].version if self.__client_versions[CLIENT_PLATFORM_WINDOWS] else 0,  # This uses the Windows client
                                [server.egress_ip_address],
                                test_propagation_channel_id,
                                test_cases)

    def __test_servers(self, servers, test_cases):
        results = {}
        passes = 0
        failures = 0
        servers_with_errors = set()
        for server in servers:
            result = self.__test_server(server, test_cases)
            results[server.id] = result
            for test_result in result.itervalues():
                if 'FAIL' in test_result:
                    servers_with_errors.add(server.id)
                    break
        # One final pass to re-test servers that failed
        for server_id in servers_with_errors:
            server = self.__servers[server_id]
            result = self.__test_server(server, test_cases)
            results[server.id] = result
        # Process results
        servers_with_errors.clear()
        for server_id, result in results.iteritems():
            for test_result in result.itervalues():
                if 'FAIL' in test_result:
                    failures += 1
                    servers_with_errors.add(server_id)
                else:
                    passes += 1
            if server_id in servers_with_errors:
                pprint.pprint((server_id, result), stream=sys.stderr)
            else:
                pprint.pprint((server_id, result))
        sys.stderr.write('servers tested:      %d\n' % (len(servers),))
        sys.stderr.write('servers with errors: %d\n' % (len(servers_with_errors),))
        sys.stderr.write('tests passed:        %d\n' % (passes,))
        sys.stderr.write('tests failed:        %d\n' % (failures,))
        sys.stderr.write('SUCCESS\n' if failures == 0 else 'FAIL\n')
        assert(failures == 0)

    def test_server(self, server_id, test_cases=None):
        if not server_id in self.__servers:
            print 'Server "%s" not found' % (server_id,)
        elif self.__servers[server_id].propagation_channel_id == None:
            print 'Server "%s" does not have a propagation channel id' % (server_id,)
        else:
            servers = [self.__servers[server_id]]
            self.__test_servers(servers, test_cases)

    def test_host(self, host_id, test_cases=None):
        if not host_id in self.__hosts:
            print 'Host "%s" not found' % (host_id,)
        else:
            servers = [server for server in self.__servers.itervalues() if server.host_id == host_id and server.propagation_channel_id != None]
            self.__test_servers(servers, test_cases)

    def test_propagation_channel(self, propagation_channel_name, test_cases=None):
        propagation_channel = self.get_propagation_channel_by_name(propagation_channel_name)
        servers = [server for server in self.__servers.itervalues() if server.propagation_channel_id == propagation_channel.id]
        self.__test_servers(servers, test_cases)

    def test_sponsor(self, sponsor_name, test_cases=None):
        sponsor = self.__get_sponsor_by_name(sponsor_name)
        propagation_channel_ids = set()
        for campaign in sponsor.campaigns:
            propagation_channel_ids.add(campaign.propagation_channel_id)
        servers = [server for server in self.__servers.itervalues()
                   if server.propagation_channel_id in propagation_channel_ids]
        self.__test_servers(servers, test_cases)

    def test_servers(self, test_cases=None):
        servers = [server for server in self.__servers.itervalues() if server.propagation_channel_id != None]
        self.__test_servers(servers, test_cases)

    def server_distribution(self):
        users_on_host = {}
        total_users = 0
        for host in self.get_hosts():
            user_count = self.__count_users_on_host(host.id)
            total_users += user_count
            users_on_host[host.id] = user_count
        sorted_users_on_host = sorted(users_on_host.iteritems(), key=operator.itemgetter(1))
        print 'Total users: %d\n' % (total_users,)
        for host_user_count in sorted_users_on_host:
            print host_user_count[1]

    def save(self):
        assert(self.is_locked)
        print 'saving...'
        super(PsiphonNetwork, self).save()


def unit_test():
    psinet = PsiphonNetwork()
    psinet.add_propagation_channel('email-channel', ['email-autoresponder'])
    psinet.add_sponsor('sponsor1')
    psinet.set_sponsor_home_page('sponsor1', 'CA', 'http://psiphon.ca')
    psinet.add_sponsor_email_campaign('sponsor1', 'email-channel', 'get@psiphon.ca')
    psinet.set_sponsor_page_view_regex('sponsor1', r'^http://psiphon\.ca', r'$&')
    psinet.set_sponsor_page_view_regex('sponsor1', r'^http://psiphon\.ca/', r'$&')
    psinet.remove_sponsor_page_view_regex('sponsor1', r'^http://psiphon\.ca/')
    psinet.set_sponsor_https_request_regex('sponsor1', r'^http://psiphon\.ca', r'$&')
    psinet.set_sponsor_https_request_regex('sponsor1', r'^http://psiphon\.ca/', r'$&')
    psinet.remove_sponsor_https_request_regex('sponsor1', r'^http://psiphon\.ca/')
    psinet.show_status(verbose=True)


def create():
    # Create a new network object and persist it
    psinet = PsiphonNetwork()
    psinet.is_locked = True
    psinet.save()
    psinet.release()


def interact(lock):
    # Load an existing network object, interact with it, then save changes
    print 'loading...'
    psinet = PsiphonNetwork.load(lock)
    psinet.show_status()
    import code
    try:
        code.interact(
                'Psiphon 3 Console\n' +
                '-----------------\n' +
                ('%s mode\n' % ('EDIT' if lock else 'READ-ONLY',)) +
                'Interact with the \'psinet\' object...\n',
                local=locals())
    except SystemExit as e:
        if lock:
            psinet.release()
        raise


def edit():
    interact(lock=True)


def view():
    interact(lock=False)


def test(tests):
    psinet = PsiphonNetwork.load(lock=False)
    psinet.show_status()
    psinet.test_servers(tests)


def prune_all_propagation_channels():
    psinet = PsiphonNetwork.load(lock=True)
    psinet.show_status()
    try:
        for propagation_channel in psinet._PsiphonNetwork__propagation_channels.itervalues():
            number_removed, number_disabled = psinet.prune_propagation_channel_servers(propagation_channel.name)
            sys.stderr.write('Pruned %d servers from %s\n' % (number_removed, propagation_channel.name))
            sys.stderr.write('Disabled %d servers from %s\n' % (number_disabled, propagation_channel.name))
    finally:
        psinet.show_status()
        psinet.release()


def replace_propagation_channel_servers(propagation_channel_name):
    psinet = PsiphonNetwork.load(lock=True)
    psinet.show_status()
    try:
        psinet.replace_propagation_channel_servers(propagation_channel_name)
    finally:
        psinet.show_status()
        psinet.release()


if __name__ == "__main__":
    parser = optparse.OptionParser('usage: %prog [options]')
    parser.add_option("-r", "--read-only", dest="readonly", action="store_true",
                      help="don't lock the network object")
    parser.add_option("-t", "--test", dest="test", action="append",
                      choices=('handshake', 'VPN', 'OSSH', 'SSH'),
                      help="specify once for each of: handshake, VPN, OSSH, SSH")
    parser.add_option("-p", "--prune", dest="prune", action="store_true",
                      help="prune all propagation channels")
    parser.add_option("-n", "--new-servers", dest="channel", action="store", type="string",
                      help="create new servers for this propagation channel")
    (options, _) = parser.parse_args()
    if options.channel:
        replace_propagation_channel_servers(options.channel)
    elif options.prune:
        prune_all_propagation_channels()
    elif options.test:
        test(options.test)
    elif options.readonly:
        view()
    else:
        edit()<|MERGE_RESOLUTION|>--- conflicted
+++ resolved
@@ -370,21 +370,17 @@
             for server in self.__deleted_servers.itervalues():
                 server.is_permanent = False
             self.version = '0.15'
-<<<<<<< HEAD
+        if cmp(parse_version(self.version), parse_version('0.16')) < 0:
+            for sponsor in self.__sponsors.itervalues():
+                for campaign in sponsor.campaigns:
+                    campaign.custom_download_site = False
+            self.version = '0.16'
 
     def initialize_plugins(self):
         for plugin in plugins:
             if hasattr(plugin, 'initialize'):
                 plugin.initialize(self)
             
-=======
-        if cmp(parse_version(self.version), parse_version('0.16')) < 0:
-            for sponsor in self.__sponsors.itervalues():
-                for campaign in sponsor.campaigns:
-                    campaign.custom_download_site = False
-            self.version = '0.16'
-        
->>>>>>> c24dd803
     def show_status(self):
         # NOTE: verbose mode prints credentials to stdout
         print textwrap.dedent('''
