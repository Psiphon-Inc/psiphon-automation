#!/usr/bin/python
#
# Copyright (c) 2015, Psiphon Inc.
# All rights reserved.
#
# This program is free software: you can redistribute it and/or modify
# it under the terms of the GNU General Public License as published by
# the Free Software Foundation, either version 3 of the License, or
# (at your option) any later version.
#
# This program is distributed in the hope that it will be useful,
# but WITHOUT ANY WARRANTY; without even the implied warranty of
# MERCHANTABILITY or FITNESS FOR A PARTICULAR PURPOSE.  See the
# GNU General Public License for more details.
#
# You should have received a copy of the GNU General Public License
# along with this program.  If not, see <http://www.gnu.org/licenses/>.
#

import re
import sys
import os
import io
import datetime
import pprint
import json
import textwrap
import binascii
import base64
import jsonpickle
import tempfile
import random
import optparse
import operator
import gzip
import zlib
import copy
import subprocess
import traceback
import shutil
import csv
import hmac
import hashlib
import time
from pkg_resources import parse_version
from multiprocessing.pool import ThreadPool
from collections import defaultdict
from builtins import input

import psi_utils
import psi_ops_cms
import psi_ops_discovery

# Import library based on version
try:
    if sys.version_info < (3, 0):
        import urlparse
    else:
        import urllib.parse as urlparse
except ImportError as error:
    print(error)

# Import future library for Python 2/3 compatible codebase
try:
    if sys.version_info >= (3, 0):
        from builtins import dict, bytes, str

        def cmp(a, b):
            return (a > b) - (a < b)

except ImportError as error:
    print(error)

# Modules available only on the automation server

try:
    from collections import Counter
except ImportError as error:
    print(error)

try:
    from PIL import Image
except ImportError as error:
    print(error)

try:
    import website_generator
except ImportError as error:
    print(error)

try:
    import psi_ops_crypto_tools
except ImportError as error:
    print(error)

try:
    import psi_ssh
except ImportError as error:
    print(error)

try:
    import psi_linode_api4 as psi_linode
except ImportError as error:
    print(error)

try:
    import psi_digitalocean_apiv2 as psi_digitalocean
except ImportError as error:
    print(error)

try:
    import psi_vpsnet
except ImportError as error:
    print(error)

try:
    import psi_scaleway
except ImportError as error:
    print(error)

try:
    pass
    # Remove elastichost library
    #import psi_elastichosts
except ImportError as error:
    print(error)

try:
    import psi_templates
except ImportError as error:
    print(error)

try:
    import psi_ops_s3
except ImportError as error:
    print(error)

try:
    import psi_ops_install
except ImportError as error:
    print(error)

try:
    import psi_ops_deploy
except ImportError as error:
    print(error)

try:
    import psi_ops_build_windows
except ImportError as error:
    print(error)

try:
    import psi_ops_build_android
except ImportError as error:
    print(error)

try:
    import psi_ops_test_windows
except ImportError as error:
    print(error)

try:
    import psi_ops_twitter
except ImportError as error:
    print(error)

try:
    import psi_routes
except ImportError as error:
    print(error)

plugins = []
try:
    sys.path.insert(0, os.path.abspath('../../Plugins'))
    import psi_ops_plugins
    for (path, plugin) in psi_ops_plugins.PLUGINS:
        sys.path.insert(0, path)
        plugins.append(__import__(plugin))
except ImportError as error:
    print(error)


WEBSITE_GENERATION_DIR = './website-out'


EMAIL_RESPONDER_CONFIG_BUCKET_KEY = 'EmailResponder/conf.json'


# NOTE: update compartmentalize() functions when adding fields

PropagationChannel = psi_utils.recordtype(
    'PropagationChannel',
    'id, name, propagation_mechanism_types, propagator_managed_upgrades, ' +
    'new_osl_discovery_servers_count, new_discovery_servers_count, new_propagation_servers_count, ' +
    'max_osl_discovery_server_age_in_days, max_discovery_server_age_in_days, max_propagation_server_age_in_days',
    default=None)

PropagationMechanism = psi_utils.recordtype(
    'PropagationMechanism',
    'type')

TwitterPropagationAccount = psi_utils.recordtype(
    'TwitterPropagationAccount',
    'name, consumer_key, consumer_secret, access_token_key, access_token_secret')

EmailPropagationAccount = psi_utils.recordtype(
    'EmailPropagationAccount',
    'email_address')

# website_banner and website_banner_link are separately optional (although it
# makes no sense to have the latter without the former).
Sponsor = psi_utils.recordtype(
    'Sponsor',
    'id, name, banner, website_banner, website_banner_link, home_pages, mobile_home_pages, ' +
    'alert_action_urls, campaigns, page_view_regexes, https_request_regexes, ' +
    'use_data_from_sponsor_id',
    default=None)

SponsorHomePage = psi_utils.recordtype(
    'SponsorHomePage',
    'region, url')

# Note that `s3_bucket_name` has two different meanings/uses: Originally, each
# `SponsorCampaign` had its own S3 bucket, so `s3_bucket_name` really was the
# bucket name. But we hit the bucket limit, so we started storing the
# `SponsorCampaign` websites in a single bucket, with different key prefixes
# (like folders). So now `s3_bucket_name` is the bucket name and key prefix for
# the `SponsorCampaign`'s website.
SponsorCampaign = psi_utils.recordtype(
    'SponsorCampaign',
    'propagation_channel_id, propagation_mechanism_type, account, ' +
    's3_bucket_name, alternate_s3_bucket_name, languages, platforms, custom_download_site')

SponsorRegex = psi_utils.recordtype(
    'SponsorRegex',
    'regex, replace')

Host = psi_utils.recordtype(
    'Host',
    'id, is_TCS, TCS_type, provider, provider_id, ip_address, ssh_port, ssh_username, ssh_password, ssh_host_key, ' +
    'stats_ssh_username, stats_ssh_password, ' +
    'datacenter_name, region, ' +
    'fronting_provider_id, passthrough_address, passthrough_version, ' +
    'enable_gquic, limit_quic_versions, ' +
    'meek_server_port, meek_server_obfuscated_key, meek_server_fronting_domain, ' +
    'meek_server_fronting_host, alternate_meek_server_fronting_hosts, ' +
    'meek_cookie_encryption_public_key, meek_cookie_encryption_private_key, ' +
    'tactics_request_public_key, tactics_request_private_key, tactics_request_obfuscated_key, ' +
    'run_packet_manipulator',
    default=None)

Server = psi_utils.recordtype(
    'Server',
    'id, host_id, ip_address, egress_ip_address, internal_ip_address, ' +
    'propagation_channel_id, is_embedded, is_permanent, discovery_date_range, capabilities, ' +
    'web_server_port, web_server_secret, web_server_certificate, web_server_private_key, ' +
    'ssh_port, ssh_username, ssh_password, ssh_host_key, TCS_ssh_private_key, ' +
    'ssh_obfuscated_port, ssh_obfuscated_quic_port, ssh_obfuscated_tapdance_port,  ssh_obfuscated_conjure_port,' +
    'ssh_obfuscated_key, alternate_ssh_obfuscated_ports, osl_ids, osl_discovery_date_range, ' +
    'configuration_version',
    default=None)

# Server.configuration_version is emitted as the configuration version field in
# server entries. This version field is used by clients when importing server
# entries, to determine when to replace existing entries. For certain server
# entry sources, any existing entry will be replaced only when its version is
# lower than this version field.
#
# All servers start at INITIAL_SERVER_CONFIGURATION_VERSION. When new capabilities
# or configuration is set for an existing, deployed server, increment its
# Server.configuration_version to ensure clients update their server entries.
INITIAL_SERVER_CONFIGURATION_VERSION = 0


def ServerCapabilities():
    capabilities = {}
    for capability in ('handshake', 'VPN', 'SSH', 'OSSH'):
        capabilities[capability] = True
    # These are disabled by default
    for capability in ('ssh-api-requests', 'FRONTED-MEEK', 'UNFRONTED-MEEK', 'UNFRONTED-MEEK-SESSION-TICKET', 'FRONTED-MEEK-TACTICS', 'QUIC', 'TAPDANCE', 'CONJURE', 'FRONTED-MEEK-QUIC'):
        capabilities[capability] = False
    return capabilities


def copy_server_capabilities(caps):
    capabilities = {}
    for capability in ('handshake', 'ssh-api-requests', 'VPN', 'SSH', 'OSSH', 'FRONTED-MEEK', 'UNFRONTED-MEEK', 'UNFRONTED-MEEK-SESSION-TICKET', 'FRONTED-MEEK-TACTICS', 'QUIC', 'TAPDANCE', 'CONJURE', 'FRONTED-MEEK-QUIC'):
        capabilities[capability] = caps[capability]
    return capabilities


ClientVersion = psi_utils.recordtype(
    'ClientVersion',
    'version, description')

AwsAccount = psi_utils.recordtype(
    'AwsAccount',
    'access_id, secret_key',
    default=None)
  
providers = ['linode', 'digitalocean', 'vpsnet', 'scaleway']

ProviderRank = psi_utils.recordtype(
    'ProviderRank',
    'provider, rank',
    default=None)
ProviderRank.provider_values = tuple(providers)

LinodeAccount = psi_utils.recordtype(
    'LinodeAccount',
    'api_key, base_id, base_ip_address, base_ssh_port, ' +
    'base_root_password, base_stats_username, base_host_public_key, ' +
    'base_known_hosts_entry, base_rsa_private_key, base_rsa_public_key, ' +
    'base_tarball_path, tcs_base_root_password, tcs_base_host_public_key, api_token',
    default=None)

DigitalOceanAccount = psi_utils.recordtype(
    'DigitalOceanAccount',
    'client_id, api_key, base_id, base_size_id, base_region_id, ' +
    'base_ssh_port, base_stats_username, base_host_public_key, ' +
    'base_rsa_private_key, ssh_key_template_id, ' +
    'oauth_token, base_size_slug',
    default=None)

VPSNetAccount = psi_utils.recordtype(
    'VPSNetAccount',
    'account_id, api_key, api_base_url, base_ssh_port, ' +
    'base_root_password, base_stats_username, ' +
    'base_cloud_id, base_system_template, base_ssd_plan',
    default=None)

VPS247Account = psi_utils.recordtype(
    'VPS247Account',
    'account_id, api_key, api_base_url, base_ssh_port, ' +
    'base_root_password, base_stats_username, base_rsa_private_key, ' +
    'base_region_id, base_package_id',
    default=None)

ScalewayAccount = psi_utils.recordtype(
    'ScalewayAccount',
    'api_token, regions, base_ssh_port, ' +
    'base_rsa_private_key',
    default=None)

RamnodeAccount = psi_utils.recordtype(
    'RamnodeAccount',
    'available_regions, project_id, api_username, ' +
    'api_password, api_default, tcs_base_root_password, ' +
    'tcs_base_host_public_key, base_ssh_port',
    default=None)

ElasticHostsAccount = psi_utils.recordtype(
    'ElasticHostsAccount',
    'zone, uuid, api_key, base_drive_id, cpu, mem, base_host_public_key, ' +
    'root_username, base_root_password, base_ssh_port, stats_username, rank',
    default=None)
ElasticHostsAccount.zone_values = ('ELASTICHOSTS_US1',  # sat-p
                                   'ELASTICHOSTS_UK1',  # lon-p
                                   'ELASTICHOSTS_UK2')  # lon-b

StatsServerAccount = psi_utils.recordtype(
    'StatsServerAccount',
    'ip_address, ssh_port, ssh_username, ssh_password, ssh_host_key',
    default=None)

SpeedTestURL = psi_utils.recordtype(
    'SpeedTestURL',
    'server_address, server_port, request_path')

RemoteServerSigningKeyPair = psi_utils.recordtype(
    'RemoteServerSigningKeyPair',
    'pem_key_pair')

# The RemoteServerSigningKeyPair record is stored in the secure management
# database, so we don't require a secret key pair wrapping password
REMOTE_SERVER_SIGNING_KEY_PAIR_PASSWORD = 'none'

FeedbackEncryptionKeyPair = psi_utils.recordtype(
    'FeedbackEncryptionKeyPair',
    'pem_key_pair, password')

FeedbackUploadInfo = psi_utils.recordtype(
    'FeedbackUploadInfo',
    'upload_server, upload_path, upload_server_headers')

UpgradePackageSigningKeyPair = psi_utils.recordtype(
    'UpgradePackageSigningKeyPair',
    'pem_key_pair')

# The UpgradePackageSigningKeyPair record is stored in the secure management
# database, so we don't require a secret key pair wrapping password
UPGRADE_PACKAGE_SIGNING_KEY_PAIR_PASSWORD = 'none'

RoutesSigningKeyPair = psi_utils.recordtype(
    'RoutesSigningKeyPair',
    'pem_key_pair, password')


CLIENT_PLATFORM_WINDOWS = 'Windows'
CLIENT_PLATFORM_ANDROID = 'Android'
CLIENT_PLATFORM_IOS = 'iOS'

class PsiphonNetwork(psi_ops_cms.PersistentObject):

    def __init__(self, initialize_plugins=True):
        super(PsiphonNetwork, self).__init__()
        # TODO: what is this __version for?
        self.__version = '1.0'
        self.__sponsors = {}
        self.__propagation_mechanisms = {
            'twitter': PropagationMechanism('twitter'),
            'email-autoresponder': PropagationMechanism('email-autoresponder'),
            'static-download': PropagationMechanism('static-download')
        }
        self.__propagation_channels = {}
        self.__hosts = {}
        self.__deleted_hosts = []
        self.__servers = {}
        self.__deleted_servers = {}
        self.__hosts_to_remove_from_providers = set()
        self.__client_versions = {
            CLIENT_PLATFORM_WINDOWS: [],
            CLIENT_PLATFORM_ANDROID: []
        }
        self.__stats_server_account = StatsServerAccount()
        self.__aws_account = AwsAccount()
        self.__provider_ranks = []
        self.__linode_account = LinodeAccount()
        self.__digitalocean_account = DigitalOceanAccount()
        self.__vpsnet_account = VPSNetAccount()
        self.__vps247_account = VPS247Account()
        self.__scaleway_account = ScalewayAccount()
        self.__ramnode_account = RamnodeAccount()
        self.__elastichosts_accounts = []
        self.__deploy_implementation_required_for_hosts = set()
        self.__deploy_data_required_for_all = False
        self.__deploy_builds_required_for_campaigns = {
            CLIENT_PLATFORM_WINDOWS: set(),
            CLIENT_PLATFORM_ANDROID: set()
        }
        self.__deploy_stats_config_required = False
        self.__deploy_email_config_required = False
        self.__speed_test_urls = []
        self.__remote_server_list_signing_key_pair = None
        self.__feedback_encryption_key_pair = None
        self.__feedback_upload_info = None
        self.__alternate_feedback_upload_urls = set()
        self.__upgrade_package_signing_key_pair = None
        self.__default_email_autoresponder_account = None
        self.__deploy_website_required_for_sponsors = set()
        self.__deploy_pave_osls_required_for_propagation_channels = set()
        self.__automation_bucket = None
        self.__discovery_strategy_value_hmac_key = binascii.b2a_hex(os.urandom(32))
        self.__android_home_tab_url_exclusions = set()
        self.__alternate_meek_fronting_addresses = defaultdict(set)
        self.__alternate_meek_fronting_addresses_regex = defaultdict(str)
        self.__meek_fronting_disable_SNI = defaultdict(bool)
        self.__routes_signing_key_pair = None
        self.__routes_signing_public_key = None
        self.__TCS_traffic_rules_set = None
        self.__TCS_OSL_config = None
        self.__TCS_tactics_config_template = None
        self.__TCS_psiphond_config_values = None
        self.__TCS_blocklist_csv = None
        self.__default_sponsor_id = None
        self.__alternate_s3_bucket_domains = set()
        self.__global_https_request_regexes = []
        self.__default_alert_action_urls = {}

        # Generate a server entry signing key pair using
        # https://github.com/Psiphon-Labs/psiphon-tunnel-core/tree/master/psiphon/common/protocol/signer
        # and store as a tuple (<public-key>, <private-key>)
        self.__server_entry_signing_key_pair = None

        self.__exchange_obfuscation_key = base64.b64encode(os.urandom(32))

        self.__ssh_ip_address_whitelist = []
        self.__TCS_iptables_output_rules = []

        self.__fronting_provider_id_aliases = {}

        self.__passthrough_addresses = []

        self.__standard_ossh_ports = set()

        if initialize_plugins:
            self.initialize_plugins()

    class_version = '0.68'

    def upgrade(self):
        if cmp(parse_version(self.version), parse_version('0.1')) < 0:
            self.__provider_ranks = []
            self.__elastichosts_accounts = []
            self.version = '0.1'
        if cmp(parse_version(self.version), parse_version('0.2')) < 0:
            for server in self.__servers.values():
                server.ssh_obfuscated_port = None
                server.ssh_obfuscated_key = None
            self.version = '0.2'
        if cmp(parse_version(self.version), parse_version('0.3')) < 0:
            for host in self.__hosts.values():
                host.provider = None
            self.version = '0.3'
        if cmp(parse_version(self.version), parse_version('0.4')) < 0:
            for sponsor in self.__sponsors.values():
                sponsor.page_view_regexes = []
                sponsor.https_request_regexes = []
            self.version = '0.4'
        if cmp(parse_version(self.version), parse_version('0.5')) < 0:
            self.__speed_test_urls = []
            self.version = '0.5'
        if cmp(parse_version(self.version), parse_version('0.6')) < 0:
            for propagation_channel in self.__propagation_channels.values():
                propagation_channel.new_discovery_servers_count = 0
                propagation_channel.new_propagation_servers_count = 0
                propagation_channel.max_discovery_server_age_in_days = 0
                propagation_channel.max_propagation_server_age_in_days = 0
            self.version = '0.6'
        if cmp(parse_version(self.version), parse_version('0.7')) < 0:
            self.__remote_server_list_signing_key_pair = None
            self.version = '0.7'
        if cmp(parse_version(self.version), parse_version('0.8')) < 0:
            self.__client_versions = {
                CLIENT_PLATFORM_WINDOWS: self.__client_versions,
                CLIENT_PLATFORM_ANDROID: []
            }
            self.__deploy_builds_required_for_campaigns = {
                CLIENT_PLATFORM_WINDOWS: self.__deploy_builds_required_for_campaigns,
                CLIENT_PLATFORM_ANDROID: set()
            }
            self.version = '0.8'
        if cmp(parse_version(self.version), parse_version('0.9')) < 0:
            for host in self.__hosts.values():
                host.datacenter_name = ""
            self.__upgrade_host_datacenter_names()
            self.__deleted_hosts = []
            self.__deleted_servers = {}
            self.version = '0.9'
        if cmp(parse_version(self.version), parse_version('0.10')) < 0:
            for server in self.__servers.values():
                server.internal_ip_address = server.ip_address
                server.capabilities = ServerCapabilities()
            for server in self.__deleted_servers.values():
                server.internal_ip_address = server.ip_address
                server.capabilities = ServerCapabilities()
            self.version = '0.10'
        if cmp(parse_version(self.version), parse_version('0.11')) < 0:
            for server in self.__servers.values():
                server.capabilities['OSSH'] = server.capabilities['SSH+']
                server.capabilities.pop('SSH+')
            for server in self.__deleted_servers.values():
                server.capabilities['OSSH'] = server.capabilities['SSH+']
                server.capabilities.pop('SSH+')
            self.version = '0.11'
        if cmp(parse_version(self.version), parse_version('0.12')) < 0:
            self.__feedback_encryption_key_pair = None
            self.version = '0.12'
        if cmp(parse_version(self.version), parse_version('0.13')) < 0:
            for sponsor in self.__sponsors.values():
                for campaign in sponsor.campaigns:
                    campaign.languages = None
            self.version = '0.13'
        if cmp(parse_version(self.version), parse_version('0.14')) < 0:
            self.__feedback_upload_info = None
            self.version = '0.14'
        if cmp(parse_version(self.version), parse_version('0.15')) < 0:
            for server in self.__servers.values():
                server.is_permanent = False
            for server in self.__deleted_servers.values():
                server.is_permanent = False
            self.version = '0.15'
        if cmp(parse_version(self.version), parse_version('0.16')) < 0:
            for sponsor in self.__sponsors.values():
                for campaign in sponsor.campaigns:
                    campaign.custom_download_site = False
            self.version = '0.16'
        if cmp(parse_version(self.version), parse_version('0.17')) < 0:
            self.__upgrade_package_signing_key_pair = None
            self.version = '0.17'
        if cmp(parse_version(self.version), parse_version('0.18')) < 0:
            self.__default_email_autoresponder_account = None
            self.version = '0.18'
        if cmp(parse_version(self.version), parse_version('0.19')) < 0:
            self.__hosts_to_remove_from_providers = set()
            self.version = '0.19'
        if cmp(parse_version(self.version), parse_version('0.20')) < 0:
            for host in self.__hosts.values():
                host.region = ''
            for host in self.__deleted_hosts:
                host.region = ''
            self.version = '0.20'
        if cmp(parse_version(self.version), parse_version('0.21')) < 0:
            for propagation_channel in self.__propagation_channels.values():
                propagation_channel.propagator_managed_upgrades = False
            self.version = '0.21'
        if cmp(parse_version(self.version), parse_version('0.22')) < 0:
            self.__deploy_website_required_for_sponsors = set()
            for sponsor in self.__sponsors.values():
                sponsor.website_banner = None
                sponsor.website_banner_link = None
            self.version = '0.22'
        if cmp(parse_version(self.version), parse_version('0.23')) < 0:
            self.__automation_bucket = None
            self.version = '0.23'
        if cmp(parse_version(self.version), parse_version('0.24')) < 0:
            self.__digitalocean_account = DigitalOceanAccount()
            self.version = '0.24'
        if cmp(parse_version(self.version), parse_version('0.25')) < 0:
            for server in self.__servers.values():
                server.alternate_ssh_obfuscated_ports = []
            for server in self.__deleted_servers.values():
                server.alternate_ssh_obfuscated_ports = []
            self.version = '0.25'
        if cmp(parse_version(self.version), parse_version('0.26')) < 0:
            self.__discovery_strategy_value_hmac_key = binascii.b2a_hex(os.urandom(32))
            for host in self.__hosts.values():
                host.meek_server_port = None
                host.meek_server_obfuscated_key = None
                host.meek_server_fronting_domain = None
                host.meek_server_fronting_host = None
                host.meek_cookie_encryption_public_key = None
                host.meek_cookie_encryption_private_key = None
            for host in self.__deleted_hosts:
                host.meek_server_port = None
                host.meek_server_obfuscated_key = None
                host.meek_server_fronting_domain = None
                host.meek_server_fronting_host = None
                host.meek_cookie_encryption_public_key = None
                host.meek_cookie_encryption_private_key = None
            for host in self.__hosts_to_remove_from_providers:
                host.meek_server_port = None
                host.meek_server_obfuscated_key = None
                host.meek_server_fronting_domain = None
                host.meek_server_fronting_host = None
                host.meek_cookie_encryption_public_key = None
                host.meek_cookie_encryption_private_key = None
            for server in self.__servers.values():
                if server.capabilities:
                    server.capabilities['FRONTED-MEEK'] = False
                    server.capabilities['UNFRONTED-MEEK'] = False
            for server in self.__deleted_servers.values():
                if server.capabilities:
                    server.capabilities['FRONTED-MEEK'] = False
                    server.capabilities['UNFRONTED-MEEK'] = False
            self.version = '0.26'
        if cmp(parse_version(self.version), parse_version('0.27')) < 0:
            for sponsor in self.__sponsors.values():
                sponsor.mobile_home_pages = {}
            self.version = '0.27'
        if cmp(parse_version(self.version), parse_version('0.28')) < 0:
            self.__android_home_tab_url_exclusions = set()
            self.version = '0.28'
        if cmp(parse_version(self.version), parse_version('0.29')) < 0:
            self.__alternate_meek_fronting_addresses = defaultdict(set)
            self.version = '0.29'
        if cmp(parse_version(self.version), parse_version('0.30')) < 0:
            self.__routes_signing_key_pair = None
            self.version = '0.30'
        if cmp(parse_version(self.version), parse_version('0.31')) < 0:
            for sponsor in self.__sponsors.values():
                for campaign in sponsor.campaigns:
                    campaign.platforms = None
            self.version = '0.31'
        if cmp(parse_version(self.version), parse_version('0.32')) < 0:
            for sponsor in self.__sponsors.values():
                sponsor.use_data_from_sponsor_id = None
            self.version = '0.32'
        if cmp(parse_version(self.version), parse_version('0.33')) < 0:
            self.__alternate_meek_fronting_addresses_regex = defaultdict(str)
            self.version = '0.33'
        if cmp(parse_version(self.version), parse_version('0.34')) < 0:
            for sponsor in self.__sponsors.values():
                if sponsor.banner:
                    try:
                        pngdata = io.BytesIO()
                        Image.open(io.BytesIO(base64.b64decode(sponsor.banner))).save(pngdata, 'png')
                        sponsor.banner = base64.b64encode(pngdata.getvalue())
                    except Exception as e:
                        print('Corrupt banner image found for sponsor %s; unable to convert' % sponsor.id)
            self.version = '0.34'
        if cmp(parse_version(self.version), parse_version('0.35')) < 0:
            self.__meek_fronting_disable_SNI = defaultdict(bool)
            for host in self.__hosts.values():
                host.alternate_meek_server_fronting_hosts = None
            for host in self.__deleted_hosts:
                host.alternate_meek_server_fronting_hosts = None
            for host in self.__hosts_to_remove_from_providers:
                host.alternate_meek_server_fronting_hosts = None
            self.version = '0.35'
        if cmp(parse_version(self.version), parse_version('0.36')) < 0:
            self.__vpsnet_account = VPSNetAccount()
            self.version = '0.36'
        if cmp(parse_version(self.version), parse_version('0.37')) < 0:

            # This version adds TCS compatibility

            # No existing hosts use the TCS stack
            for host in self.__hosts.values():
                host.is_TCS = False
            for host in self.__deleted_hosts:
                host.is_TCS = False
            for host in self.__hosts_to_remove_from_providers:
                host.is_TCS = False

            # No existing servers have TCS keys
            for server in self.__servers.values():
                server.TCS_ssh_private_key = None
            for server in self.__deleted_servers.values():
                server.TCS_ssh_private_key = None

            # No existing servers have TCS capabilities
            for server in self.__servers.values():
                if server.capabilities:
                    server.capabilities['ssh-api-requests'] = False
            for server in self.__deleted_servers.values():
                if server.capabilities:
                    server.capabilities['ssh-api-requests'] = False

            # Stub in valid, empty defaults
            self.__linode_account.tcs_base_root_password = ''
            self.__linode_account.tcs_base_host_public_key = ''
            self.__TCS_traffic_rules_set = "{}"
            self.__TCS_psiphond_config_values = {}
            self.version = '0.37'
        if cmp(parse_version(self.version), parse_version('0.38')) < 0:
            self.__TCS_OSL_config = "{}"
            self.version = '0.38'
        if cmp(parse_version(self.version), parse_version('0.39')) < 0:
            self.__default_sponsor_id = None
            self.version = '0.39'
        if cmp(parse_version(self.version), parse_version('0.40')) < 0:
            for server in self.__servers.values():
                if server.capabilities:
                    server.capabilities['UNFRONTED-MEEK-SESSION-TICKET'] = False
            for server in self.__deleted_servers.values():
                if server.capabilities:
                    server.capabilities['UNFRONTED-MEEK-SESSION-TICKET'] = False
            self.version = '0.40'
        if cmp(parse_version(self.version), parse_version('0.41')) < 0:
            for sponsor in self.__sponsors.values():
                for campaign in sponsor.campaigns:
                    campaign.alternate_s3_bucket_name = None
            self.version = '0.41'
        if cmp(parse_version(self.version), parse_version('0.42')) < 0:
            self.__deploy_pave_osls_required_for_propagation_channels = set()
            self.version = '0.42'
        if cmp(parse_version(self.version), parse_version('0.43')) < 0:
            for server in self.__servers.values():
                server.osl_ids = None
                server.osl_discovery_date_range = None
            for server in self.__deleted_servers.values():
                server.osl_ids = None
                server.osl_discovery_date_range = None
            self.version = '0.43'
        if cmp(parse_version(self.version), parse_version('0.44')) < 0:
            # Existing TCS hosts use docker
            for host in self.__hosts.values():
                host.TCS_type = 'DOCKER' if host.is_TCS else None
            for host in self.__deleted_hosts:
                host.TCS_type = 'DOCKER' if host.is_TCS else None
            for host in self.__hosts_to_remove_from_providers:
                host.TCS_type = 'DOCKER' if host.is_TCS else None
            self.version = '0.44'
        if cmp(parse_version(self.version), parse_version('0.45')) < 0:
            self.__alternate_s3_bucket_domains = set()
            self.version = '0.45'
        if cmp(parse_version(self.version), parse_version('0.46')) < 0:
            self.__global_https_request_regexes = []
            self.version = '0.46'
        if cmp(parse_version(self.version), parse_version('0.47')) < 0:
            self.__vps247_account = VPS247Account()
            self.version = '0.47'
        if cmp(parse_version(self.version), parse_version('0.48')) < 0:
            for propagation_channel in self.__propagation_channels.values():
                propagation_channel.new_osl_discovery_servers_count = 0
                propagation_channel.max_osl_discovery_server_age_in_days = 0
            self.version = '0.48'
        if cmp(parse_version(self.version), parse_version('0.49')) < 0:
            # Note: this tactics config template is for illustration only
            self.__TCS_tactics_config_template = '''
            {
              "RequestPublicKey" : "%s",
              "RequestPrivateKey" : "%s",
              "RequestObfuscatedKey" : "%s",
              "DefaultTactics" : {
                "TTL" : "1s",
                "Probability" : 1.0,
                "Parameters" : {
                }
              }
            }
            '''
            for host in list(self.__hosts.values()) + list(self.__deleted_hosts) + list(self.__hosts_to_remove_from_providers):
                host.tactics_request_public_key = None
                host.tactics_request_private_key = None
                host.tactics_request_obfuscated_key = None
            for server in list(self.__servers.values()) + list(self.__deleted_servers.values()):
                server.capabilities['FRONTED-MEEK-TACTICS'] = False
                server.configuration_version = INITIAL_SERVER_CONFIGURATION_VERSION
            for server in self.__servers.values():
                if server.capabilities['FRONTED-MEEK']:
                    server.capabilities['FRONTED-MEEK-TACTICS'] = True
                    server.configuration_version = INITIAL_SERVER_CONFIGURATION_VERSION + 1
                    host = self.__hosts[server.host_id]
                    public_key, private_key = self.generate_nacl_keypair()
                    host.tactics_request_public_key = public_key
                    host.tactics_request_private_key = private_key
                    host.tactics_request_obfuscated_key = self.generate_obfuscated_key(base64_encode=True)
            self.version = '0.49'
        if cmp(parse_version(self.version), parse_version('0.50')) < 0:
            for server in list(self.__servers.values()) + list(self.__deleted_servers.values()):
                server.capabilities['QUIC'] = False
                server.ssh_obfuscated_quic_port = None
            self.version = '0.50'
        if cmp(parse_version(self.version), parse_version('0.51')) < 0:
            for server in list(self.__servers.values()) + list(self.__deleted_servers.values()):
                server.capabilities['TAPDANCE'] = False
                server.ssh_obfuscated_tapdance_port = None
            self.version = '0.51'
        if cmp(parse_version(self.version), parse_version('0.52')) < 0:
            self.__TCS_blocklist_csv = ""
            self.version = '0.52'
        if cmp(parse_version(self.version), parse_version('0.53')) < 0:
            for server in list(self.__servers.values()) + list(self.__deleted_servers.values()):
                server.capabilities['FRONTED-MEEK-QUIC'] = False
            self.version = '0.53'
        if cmp(parse_version(self.version), parse_version('0.54')) < 0:
            self.__server_entry_signing_key_pair = None
            self.__exchange_obfuscation_key = base64.b64encode(os.urandom(32))
            self.version = '0.54'
        if cmp(parse_version(self.version), parse_version('0.55')) < 0:
            self.__routes_signing_public_key = None
            self.version = '0.55'
        if cmp(parse_version(self.version), parse_version('0.56')) < 0:
            self.__linode_account.api_token = ''
            self.version = '0.56'
        if cmp(parse_version(self.version), parse_version('0.57')) < 0:
            self.__ssh_ip_address_whitelist = []
            self.version = '0.57'
        if cmp(parse_version(self.version), parse_version('0.58')) < 0:
            for host in list(self.__hosts.values()) + list(self.__deleted_hosts) + list(self.__hosts_to_remove_from_providers):
                host.fronting_provider_id = None
            self.__fronting_provider_id_aliases = {}
            self.version = '0.58'
        if cmp(parse_version(self.version), parse_version('0.59')) < 0:
            self.__TCS_iptables_output_rules = []
            self.version = '0.59'
        if cmp(parse_version(self.version), parse_version('0.60')) < 0:
            for host in list(self.__hosts.values()) + list(self.__deleted_hosts) + list(self.__hosts_to_remove_from_providers):
                host.passthrough_address = None
            self.__passthrough_addresses = []
            self.version = '0.60'
        if cmp(parse_version(self.version), parse_version('0.61')) < 0:
            self.__standard_ossh_ports = set()
            self.__standard_ossh_ports.add(443)
            self.version = '0.61'
        if cmp(parse_version(self.version), parse_version('0.62')) < 0:
            for host in list(self.__hosts.values()) + list(self.__deleted_hosts) + list(self.__hosts_to_remove_from_providers):
                host.run_packet_manipulator = None
            self.version = '0.62'
        if cmp(parse_version(self.version), parse_version('0.63')) < 0:
            self.__alternate_feedback_upload_urls = set()
            self.version = '0.63'
        if cmp(parse_version(self.version), parse_version('0.64')) < 0:
            for server in list(self.__servers.values()) + list(self.__deleted_servers.values()):
                server.capabilities['CONJURE'] = False
                server.ssh_obfuscated_conjure_port = None
            self.version = '0.64'
        if cmp(parse_version(self.version), parse_version('0.65')) < 0:
            self.__scaleway_account = ScalewayAccount()
            self.version = '0.65'
        if cmp(parse_version(self.version), parse_version('0.66')) < 0:
            self.__ramnode_account = RamnodeAccount()
            self.version = '0.66'
        if cmp(parse_version(self.version), parse_version('0.67')) < 0:
            for sponsor in self.__sponsors.values():
                sponsor.alert_action_urls = {}
            self.__default_alert_action_urls = {}
            self.version = '0.67'
        if cmp(parse_version(self.version), parse_version('0.68')) < 0:
            for host in list(self.__hosts.values()) + list(self.__deleted_hosts) + list(self.__hosts_to_remove_from_providers):
                host.passthrough_version = None
                host.enable_gquic = True
                host.limit_quic_versions = None
            self.version = '0.68'

    def initialize_plugins(self):
        for plugin in plugins:
            if hasattr(plugin, 'initialize'):
                plugin.initialize(self)

    def show_status(self):
        # NOTE: verbose mode prints credentials to stdout
        print(textwrap.dedent('''
            Sponsors:               %d
            Channels:               %d
            Twitter Campaigns:      %d
            Email Campaigns:        %d
            Total Campaigns:        %d
            Hosts:                  %d (VPN: %d, TCS: %d)
            Servers:                %d
            Providers:              %d
            Regions:                %d
            Automation Bucket:      %s
            Stats Server:           %s
            Windows Client Version: %s %s
            Android Client Version: %s %s
            AWS Account:            %s
            Provider Ranks:         %s
            Linode Account:         %s
            DigitalOcean Account:   %s
            VPSNet Account          %s
            VPS247 Account          %s
            ElasticHosts Account:   %s
            Deploys Pending:        Host Implementations    %d
                                    Host Data               %s
                                    Windows Campaign Builds %d
                                    Android Campaign Builds %d
                                    Stats Server Config     %s
                                    Email Server Config     %s
                                    Websites                %d
                                    Pave OSLs               %d
            ''') % (
                len(self.__sponsors),
                len(self.__propagation_channels),
                sum([len(list(filter(lambda x:x.propagation_mechanism_type == 'twitter', sponsor.campaigns)))
                     for sponsor in self.__sponsors.values()]),
                sum([len(list(filter(lambda x:x.propagation_mechanism_type == 'email-autoresponder', sponsor.campaigns)))
                     for sponsor in self.__sponsors.values()]),
                sum([len(sponsor.campaigns)
                     for sponsor in self.__sponsors.values()]),
                len(self.__hosts), len([s for s in self.__servers.values() if s.capabilities['VPN'] == True]), len([h for h in self.__hosts.values() if h.is_TCS == True and h.TCS_type == 'NATIVE']),
                len(self.__servers),
                len(set([h.provider for h in self.__hosts.values()])),
                len(set([h.region for h in self.__hosts.values()])),
                self.__automation_bucket if self.__automation_bucket else 'None',
                self.__stats_server_account.ip_address if self.__stats_server_account else 'None',
                self.__client_versions[CLIENT_PLATFORM_WINDOWS][-1].version if self.__client_versions[CLIENT_PLATFORM_WINDOWS] else 'None',
                self.__client_versions[CLIENT_PLATFORM_WINDOWS][-1].description if self.__client_versions[CLIENT_PLATFORM_WINDOWS] else '',
                self.__client_versions[CLIENT_PLATFORM_ANDROID][-1].version if self.__client_versions[CLIENT_PLATFORM_ANDROID] else 'None',
                self.__client_versions[CLIENT_PLATFORM_ANDROID][-1].description if self.__client_versions[CLIENT_PLATFORM_ANDROID] else '',
                'Configured' if self.__aws_account.access_id else 'None',
                'Configured' if self.__provider_ranks else 'None',
                'Configured' if self.__linode_account.api_key else 'None',
                'Configured' if self.__digitalocean_account.client_id and self.__digitalocean_account.api_key else 'None',
                'Configured' if self.__vpsnet_account.account_id and self.__vpsnet_account.api_key else 'None',
                'Configured' if self.__vps247_account.account_id and self.__vps247_account.api_key else 'None',
                'Configured' if self.__elastichosts_accounts else 'None',
                len(self.__deploy_implementation_required_for_hosts),
                'Yes' if self.__deploy_data_required_for_all else 'No',
                len(self.__deploy_builds_required_for_campaigns[CLIENT_PLATFORM_WINDOWS]),
                len(self.__deploy_builds_required_for_campaigns[CLIENT_PLATFORM_ANDROID]),
                'Yes' if self.__deploy_stats_config_required else 'No',
                'Yes' if self.__deploy_email_config_required else 'No',
                len(self.__deploy_website_required_for_sponsors),
                len(self.__deploy_pave_osls_required_for_propagation_channels),
                ))

    def show_providers(self):
        providers_counter = Counter([h.provider for h in self.__hosts.values()]).most_common()
        print_text = textwrap.dedent('''
                Total Providers:        %d
                Servers per Providers:''') % (
                    len(set([h.provider for h in self.__hosts.values()])),
                )

        for provider, number in providers_counter:
            print_text = print_text + '''
                %s:    %d''' % (provider.capitalize(), number)

        print(print_text)

    def show_regions(self):
        regions_counter = Counter([h.region for h in self.__hosts.values()]).most_common()
        print_text = textwrap.dedent('''
                Total Regions:          %d
                Servers per Regions:''') % (
                    len(set([h.region for h in self.__hosts.values()])),
                )

        for region, number in regions_counter:
            print_text = print_text + '''
                %s:     %d''' % (region, number)

        print(print_text)

    def show_client_versions(self):
        for platform in self.__client_versions:
            print(platform)
            for client_version in self.__client_versions[platform]:
                print(client_version.logs[0][0], client_version.version, client_version.description)

    def __show_logs(self, obj):
        for timestamp, message in obj.get_logs():
            print('%s: %s' % (timestamp.isoformat(), message))
        print('')

    def show_sponsors(self):
        for s in self.__sponsors.values():
            self.show_sponsor(s.name)

    def show_sponsor(self, sponsor_name, verbose=True):
        s = self.get_sponsor_by_name(sponsor_name)
        print(textwrap.dedent('''
            ID:                      %(id)s
            Name:                    %(name)s
            Home Pages:              %(home_pages)s
            Mobile Home Pages:       %(mobile_home_pages)s
            Page View Regexes:       %(page_view_regexes)s
            HTTPS Request Regexes:   %(https_request_regexes)s
            Campaigns:               %(campaigns)s
            ''') % {
                    'id': s.id,
                    'name': s.name,
                    'home_pages': '\n                         '.join(['%s: %s' % (region.ljust(5) if region else 'All',
                                                         '\n                                '.join([h.url for h in home_pages]))
                                                         for region, home_pages in sorted(s.home_pages.items())]),
                    'mobile_home_pages': '\n                         '.join(['%s: %s' % (region.ljust(5) if region else 'All',
                                                         '\n                                '.join([h.url for h in mobile_home_pages]))
                                                         for region, mobile_home_pages in sorted(s.mobile_home_pages.items())]),
                    'page_view_regexes': '\n                         '.join(['%s -> %s' % (page_view_regex.regex, page_view_regex.replace)
                                                                             for page_view_regex in s.page_view_regexes]),
                    'https_request_regexes': '\n                         '.join(['%s -> %s' % (https_request_regex.regex, https_request_regex.replace)
                                                                                 for https_request_regex in s.https_request_regexes]),
                    'campaigns': '\n                         '.join(['%s %s %s %s' % (
                                                             self.__propagation_channels[c.propagation_channel_id].name,
                                                             c.propagation_mechanism_type,
                                                             c.account[0] if c.account else 'None',
                                                             c.s3_bucket_name)
                                            for c in s.campaigns])
                    })
<<<<<<< HEAD
        self.__show_logs(s)
=======
        if verbose:
            self.__show_logs(s)
>>>>>>> 9a19c503

    def show_campaigns_on_propagation_channel(self, propagation_channel_name):
        propagation_channel = self.get_propagation_channel_by_name(propagation_channel_name)
        for sponsor in self.__sponsors.values():
            for campaign in sponsor.campaigns:
                if campaign.propagation_channel_id == propagation_channel.id:
                    print(textwrap.dedent('''
                            Sponsor:                %s
                            Propagation Mechanism:  %s
                            Account:                %s
                            Bucket Name:            %s''') % (
                                sponsor.name,
                                campaign.propagation_mechanism_type,
                                campaign.account[0] if campaign.account else 'None',
                                campaign.s3_bucket_name))

    def show_propagation_channels(self, verbose=True):
        for p in self.__propagation_channels.values():
            self.show_propagation_channel(p.name, verbose=verbose)

    def show_propagation_channel(self, propagation_channel_name, now=None, verbose=True):
        if now == None:
            now = datetime.datetime.now()
        p = self.get_propagation_channel_by_name(propagation_channel_name)
        embedded_servers = [server.id + (' (permanent)' if server.is_permanent else '') for server in self.__servers.values()
                            if server.propagation_channel_id == p.id and server.is_embedded]
        old_propagation_servers = [server.id for server in self.__servers.values()
                                   if server.propagation_channel_id == p.id and
                                   not server.is_embedded and not server.discovery_date_range]
        current_discovery_servers = ['%s - %s : %s' % (server.discovery_date_range[0].isoformat(),
                                                       server.discovery_date_range[1].isoformat(),
                                                       server.id)
                                     for server in self.__servers.values()
                                     if server.propagation_channel_id == p.id and server.discovery_date_range and
                                     (server.discovery_date_range[0] <= now < server.discovery_date_range[1])]
        current_discovery_servers.sort()
        future_discovery_servers = ['%s - %s : %s' % (server.discovery_date_range[0].isoformat(),
                                                      server.discovery_date_range[1].isoformat(),
                                                      server.id)
                                    for server in self.__servers.values()
                                    if server.propagation_channel_id == p.id and server.discovery_date_range and
                                       server.discovery_date_range[0] > now]
        future_discovery_servers.sort()
        old_discovery_servers = ['%s - %s : %s' % (server.discovery_date_range[0].isoformat(),
                                                   server.discovery_date_range[1].isoformat(),
                                                   server.id)
                                 for server in self.__servers.values()
                                 if server.propagation_channel_id == p.id and server.discovery_date_range and
                                    now >= server.discovery_date_range[1]]
        old_discovery_servers.sort()

        print(textwrap.dedent('''
            ID:                                  %s
            Name:                                %s
            Propagation Mechanisms:              %s
            Propagator Managed Upgrades          %s
            New Propagation Servers:             %s
            Max Propagation Server Age (days):   %s
            New Discovery Servers:               %s
            Max Discovery Server Age (days):     %s
            New OSL Discovery Servers:           %s
            Max OSL Discovery Server Age (days): %s
            ''') % (
                p.id,
                p.name,
                '\n                                   '.join(p.propagation_mechanism_types),
                p.propagator_managed_upgrades,
                str(p.new_propagation_servers_count),
                str(p.max_propagation_server_age_in_days),
                str(p.new_discovery_servers_count),
                str(p.max_discovery_server_age_in_days),
                str(p.new_osl_discovery_servers_count),
                str(p.max_osl_discovery_server_age_in_days)))

        if verbose:
            print(textwrap.dedent('''
                Embedded Servers:                  %s
                Discovery Servers:                 %s
                Future Discovery Servers:          %s
                Old Propagation Servers:           %s
                Old Discovery Servers:             %s
                ''') % (
                    '\n                                   '.join(embedded_servers),
                    '\n                                   '.join(current_discovery_servers),
                    '\n                                   '.join(future_discovery_servers),
                    '\n                                   '.join(old_propagation_servers),
                    '\n                                   '.join(old_discovery_servers)))
            self.__show_logs(p)

    def show_servers(self):
        for s in self.__servers.values():
            self.show_server(s.id)

    def show_servers_on_host(self, host_id):
        for s in self.__servers.values():
            if s.host_id == host_id:
                self.show_server(s.id)

    def show_server(self, server_id):
        s = self.__servers[server_id]
        print(textwrap.dedent('''
            Server:                   %s
            Host:                     %s%s %s %s / %s
            IP Address:               %s
            Region:                   %s
            Propagation Channel:      %s
            Is Embedded:              %s
            Is Permanent:             %s
            Discovery Date Range:     %s
            OSL Discovery Date Range: %s
            Capabilities:             %s
            Configuration Version:    %d
            ''') % (
                s.id,
                s.host_id,
                " (TCS " + self.__hosts[s.host_id].TCS_type + ")" if self.__hosts[s.host_id].is_TCS else "",
                self.__hosts[s.host_id].ip_address,
                self.__hosts[s.host_id].ssh_username,
                self.__hosts[s.host_id].ssh_password,
                s.ip_address,
                self.__hosts[s.host_id].region,
                self.__propagation_channels[s.propagation_channel_id].name if s.propagation_channel_id else 'None',
                s.is_embedded,
                s.is_permanent,
                ('%s - %s' % (s.discovery_date_range[0].isoformat(),
                            s.discovery_date_range[1].isoformat())) if s.discovery_date_range else 'None',
                ('%s - %s' % (s.osl_discovery_date_range[0].isoformat(),
                            s.osl_discovery_date_range[1].isoformat())) if s.osl_discovery_date_range else 'None',
                ', '.join([capability for capability, enabled in s.capabilities.items() if enabled]),
                s.configuration_version if s.configuration_version else 0))
        self.__show_logs(s)

    def show_server_by_diagnostic_id(self, diagnostic_id):
        for s in self.__servers.values():
            if diagnostic_id == self.__get_server_tag(s)[0:8]:
                self.show_server(s.id)

    def show_host(self, host_id, show_logs=False):
        host = self.__hosts[host_id]
        servers = [self.__servers[s].id + (' (permanent)' if self.__servers[s].is_permanent else '')
                   for s in self.__servers
                   if self.__servers[s].host_id == host_id]

        print(textwrap.dedent('''
            Host ID:                 %(id)s%(is_TCS)s
            Provider:                %(provider)s (%(provider_id)s)
            Datacenter:              %(datacenter_name)s
            IP Address:              %(ip_address)s
            Region:                  %(region)s
            SSH:                     %(ssh_port)s %(ssh_username)s / %(ssh_password)s
            Stats User:              %(stats_ssh_username)s / %(stats_ssh_password)s
            Servers:                 %(servers)s
            ''') % {
                    'id': host.id,
                    'is_TCS' : " (TCS " + host.TCS_type + ")" if host.is_TCS else "",
                    'provider': host.provider,
                    'provider_id': host.provider_id,
                    'datacenter_name': host.datacenter_name,
                    'ip_address': host.ip_address,
                    'region': host.region,
                    'ssh_port': host.ssh_port,
                    'ssh_username': host.ssh_username,
                    'ssh_password': host.ssh_password,
                    'stats_ssh_username': host.stats_ssh_username,
                    'stats_ssh_password': host.stats_ssh_password,
                    'servers': '\n                         '.join(servers)
                    })

        if show_logs:
            self.__show_logs(host)

    def show_provider_ranks(self):
        for r in self.__provider_ranks:
            print(textwrap.dedent('''
                Provider:   %s
                Rank:       %s
                ''') % (r.provider, r.rank))

    def __generate_id(self):
        count = 16
        chars = '0123456789ABCDEF'
        return ''.join([chars[ord(os.urandom(1)) % len(chars)] for i in range(count)])

    def get_propagation_channel_by_name(self, name):
        matches = list(filter(lambda x: x.name == name,
                         self.__propagation_channels.values()))
        return matches[0] if matches else None

    def get_propagation_channel_by_id(self, id):
        return self.__propagation_channels[id] if id in self.__propagation_channels else None

    def add_propagation_channel(self, name, propagation_mechanism_types, propagator_managed_upgrades=False):
        assert(self.is_locked)
        self.import_propagation_channel(self.__generate_id(), name, propagation_mechanism_types, propagator_managed_upgrades)

    def import_propagation_channel(self, id, name, propagation_mechanism_types, propagator_managed_upgrades):
        assert(self.is_locked)
        for type in propagation_mechanism_types:
            assert(type in self.__propagation_mechanisms)
        propagation_channel = PropagationChannel(id, name, propagation_mechanism_types, propagator_managed_upgrades, 0, 0, 0, 0, 0, 0)
        assert(id not in self.__propagation_channels)
        assert(not list(filter(lambda x: x.name == name, self.__propagation_channels.values())))
        self.__propagation_channels[id] = propagation_channel

    def set_propagation_channel_new_osl_discovery_servers_count(self, propagation_channel_name, count):
        assert(self.is_locked)
        propagation_channel = self.get_propagation_channel_by_name(propagation_channel_name)
        propagation_channel.new_osl_discovery_servers_count = count
        propagation_channel.log('New OSL discovery servers count set to %d' % (count,))

    def set_propagation_channel_new_discovery_servers_count(self, propagation_channel_name, count):
        assert(self.is_locked)
        propagation_channel = self.get_propagation_channel_by_name(propagation_channel_name)
        propagation_channel.new_discovery_servers_count = count
        propagation_channel.log('New discovery servers count set to %d' % (count,))

    def set_propagation_channel_new_propagation_servers_count(self, propagation_channel_name, count):
        assert(self.is_locked)
        propagation_channel = self.get_propagation_channel_by_name(propagation_channel_name)
        propagation_channel.new_propagation_servers_count = count
        propagation_channel.log('New propagation servers count set to %d' % (count,))

    def set_propagation_channel_max_osl_discovery_server_age_in_days(self, propagation_channel_name, age):
        assert(self.is_locked)
        propagation_channel = self.get_propagation_channel_by_name(propagation_channel_name)
        propagation_channel.max_osl_discovery_server_age_in_days = age
        propagation_channel.log('Max OSL discovery server age set to %d days' % (age,))

    def set_propagation_channel_max_discovery_server_age_in_days(self, propagation_channel_name, age):
        assert(self.is_locked)
        propagation_channel = self.get_propagation_channel_by_name(propagation_channel_name)
        propagation_channel.max_discovery_server_age_in_days = age
        propagation_channel.log('Max discovery server age set to %d days' % (age,))

    def set_propagation_channel_max_propagation_server_age_in_days(self, propagation_channel_name, age):
        assert(self.is_locked)
        propagation_channel = self.get_propagation_channel_by_name(propagation_channel_name)
        propagation_channel.max_propagation_server_age_in_days = age
        propagation_channel.log('Max propagation server age set to %d days' % (age,))

    def get_sponsor_by_name(self, name):
        matches = list(filter(lambda x: x.name == name,
                         self.__sponsors.values()))
        return matches[0] if matches else None

    def get_sponsor_by_id(self, id):
        return self.__sponsors[id] if id in self.__sponsors else None

    def add_sponsor(self, name):
        assert(self.is_locked)
        self.import_sponsor(self.__generate_id(), name)

    def import_sponsor(self, id, name):
        assert(self.is_locked)
        sponsor = Sponsor(id, name, None, None, None, {}, {}, {}, [], [], [])
        assert(id not in self.__sponsors)
        assert(not list(filter(lambda x: x.name == name, self.__sponsors.values())))
        self.__sponsors[id] = sponsor

    def set_sponsor_banner(self, name, banner_filename):
        assert(self.is_locked)
        with open(banner_filename, 'rb') as file:
            banner = file.read()
        # Ensure that the banner is a PNG
        assert(banner[:8] == '\x89PNG\r\n\x1a\n')
        sponsor = self.get_sponsor_by_name(name)
        sponsor.banner = base64.b64encode(banner)
        sponsor.log('set banner')
        for campaign in sponsor.campaigns:
            for platform in self.__deploy_builds_required_for_campaigns:
                self.__deploy_builds_required_for_campaigns[platform].add(
                    (campaign.propagation_channel_id, sponsor.id))
            campaign.log('marked for build and publish (new banner)')

    def set_sponsor_website_banner(self, name, website_banner_filename, website_banner_link):
        assert(self.is_locked)
        with open(website_banner_filename, 'rb') as file:
            website_banner = file.read()
        # Ensure that the banner is a PNG
        assert(website_banner[:8] == '\x89PNG\r\n\x1a\n')
        sponsor = self.get_sponsor_by_name(name)
        sponsor.website_banner = base64.b64encode(website_banner)
        sponsor.website_banner_link = website_banner_link
        self.__deploy_website_required_for_sponsors.add(sponsor.id)
        sponsor.log('set website_banner, marked for publish')

    def flag_website_updated(self):
        assert(self.is_locked)
        for sponsor in self.__sponsors.values():
            self.__deploy_website_required_for_sponsors.add(sponsor.id)
            sponsor.log('website updated, marked for publish')

    def add_sponsor_email_campaign(self, sponsor_name, propagation_channel_name, email_account):
        assert(self.is_locked)
        sponsor = self.get_sponsor_by_name(sponsor_name)
        propagation_channel = self.get_propagation_channel_by_name(propagation_channel_name)
        propagation_mechanism_type = 'email-autoresponder'
        assert(propagation_mechanism_type in propagation_channel.propagation_mechanism_types)
        # TODO: assert(email_account not in ...)
        campaign = SponsorCampaign(propagation_channel.id,
                                   propagation_mechanism_type,
                                   EmailPropagationAccount(email_account),
                                   None,
                                   None,
                                   None,
                                   None,
                                   False)
        if campaign not in sponsor.campaigns:
            sponsor.campaigns.append(campaign)
            sponsor.log('add email campaign %s' % (email_account,))
            for platform in self.__deploy_builds_required_for_campaigns:
                self.__deploy_builds_required_for_campaigns[platform].add(
                        (campaign.propagation_channel_id, sponsor.id))
            self.__deploy_pave_osls_required_for_propagation_channels.add(propagation_channel.id)
            campaign.log('marked for build and publish (new campaign)')

    def set_default_email_autoresponder_account(self, email_account):
        assert(self.is_locked)

        # TODO: Make sure the sponsor campaign that provides this address isn't
        # deleted. Right now we don't have a "delete sponsor campaign" function.

        # Make sure the email address exists in a campaign.
        exists = False
        for sponsor in self.__sponsors.values():
            for campaign in sponsor.campaigns:
                if type(campaign.account) == EmailPropagationAccount \
                        and campaign.account.email_address == email_account:
                    exists = True
                    break

            if exists:
                break
        assert(exists)

        self.__default_email_autoresponder_account = EmailPropagationAccount(email_account)

    def add_sponsor_twitter_campaign(self, sponsor_name,
                                     propagation_channel_name,
                                     twitter_account_name,
                                     twitter_account_consumer_key,
                                     twitter_account_consumer_secret,
                                     twitter_account_access_token_key,
                                     twitter_account_access_token_secret):
        assert(self.is_locked)
        sponsor = self.get_sponsor_by_name(sponsor_name)
        propagation_channel = self.get_propagation_channel_by_name(propagation_channel_name)
        propagation_mechanism_type = 'twitter'
        assert(propagation_mechanism_type in propagation_channel.propagation_mechanism_types)
        campaign = SponsorCampaign(propagation_channel.id,
                                   propagation_mechanism_type,
                                   TwitterPropagationAccount(
                                        twitter_account_name,
                                        twitter_account_consumer_key,
                                        twitter_account_consumer_secret,
                                        twitter_account_access_token_key,
                                        twitter_account_access_token_secret),
                                   None,
                                   None,
                                   None,
                                   None,
                                   False)
        if campaign not in sponsor.campaigns:
            sponsor.campaigns.append(campaign)
            sponsor.log('add twitter campaign %s' % (twitter_account_name,))
            for platform in self.__deploy_builds_required_for_campaigns:
                self.__deploy_builds_required_for_campaigns[platform].add(
                        (campaign.propagation_channel_id, sponsor.id))
            self.__deploy_pave_osls_required_for_propagation_channels.add(propagation_channel.id)
            campaign.log('marked for build and publish (new campaign)')

    def add_sponsor_static_download_campaign(self, sponsor_name, propagation_channel_name):
        assert(self.is_locked)
        sponsor = self.get_sponsor_by_name(sponsor_name)
        propagation_channel = self.get_propagation_channel_by_name(propagation_channel_name)
        propagation_mechanism_type = 'static-download'
        assert(propagation_mechanism_type in propagation_channel.propagation_mechanism_types)
        campaign = SponsorCampaign(propagation_channel.id,
                                   propagation_mechanism_type,
                                   None,
                                   None,
                                   None,
                                   None,
                                   None,
                                   False)
        if campaign not in sponsor.campaigns:
            sponsor.campaigns.append(campaign)
            sponsor.log('add static download campaign')
            for platform in self.__deploy_builds_required_for_campaigns:
                self.__deploy_builds_required_for_campaigns[platform].add(
                        (campaign.propagation_channel_id, sponsor.id))
            self.__deploy_pave_osls_required_for_propagation_channels.add(propagation_channel.id)
            campaign.log('marked for build and publish (new campaign)')

    def set_sponsor_campaign_s3_bucket_name(self, sponsor_name,
                                            propagation_channel_name, account,
                                            s3_bucket_name):
        assert(self.is_locked)
        sponsor = self.get_sponsor_by_name(sponsor_name)
        propagation_channel = self.get_propagation_channel_by_name(propagation_channel_name)
        for campaign in sponsor.campaigns:
            if (campaign.propagation_channel_id == propagation_channel.id and
                ((campaign.account == None and account == None) or campaign.account[0] == account)):
                    campaign.s3_bucket_name = s3_bucket_name
                    campaign.log('set campaign s3 bucket name to %s' % (s3_bucket_name,))
                    for platform in self.__deploy_builds_required_for_campaigns:
                        self.__deploy_builds_required_for_campaigns[platform].add(
                            (campaign.propagation_channel_id, sponsor.id))
                    self.__deploy_pave_osls_required_for_propagation_channels.add(propagation_channel.id)
                    campaign.log('marked for build and publish (modified campaign)')

    def set_sponsor_campaign_custom_download_site(self, sponsor_name, propagation_channel_name, account, is_custom):
        sponsor = self.get_sponsor_by_name(sponsor_name)
        propagation_channel = self.get_propagation_channel_by_name(propagation_channel_name)
        for campaign in sponsor.campaigns:
            if (campaign.propagation_channel_id == propagation_channel.id and
                ((campaign.account == None and account == None) or campaign.account[0] == account)):
                campaign.custom_download_site = is_custom
                campaign.log('set campaign custom_download_site to %s' % is_custom)
                if not is_custom:
                    self.__deploy_website_required_for_sponsors.add(sponsor.id)
                    campaign.log('marked sponsor website as needing new deploy')

    def set_sponsor_home_page(self, sponsor_name, region, url):
        assert(self.is_locked)
        sponsor = self.get_sponsor_by_name(sponsor_name)
        home_page = SponsorHomePage(region, url)
        if region not in sponsor.home_pages:
            sponsor.home_pages[region] = []
        if home_page not in sponsor.home_pages[region]:
            sponsor.home_pages[region].append(home_page)
            sponsor.log('set home page %s for %s' % (url, region if region else 'All'))
            self.__deploy_data_required_for_all = True
            sponsor.log('marked all hosts for data deployment')

    def set_sponsor_mobile_home_page(self, sponsor_name, region, url):
        assert(self.is_locked)
        sponsor = self.get_sponsor_by_name(sponsor_name)
        mobile_home_page = SponsorHomePage(region, url)
        if region not in sponsor.mobile_home_pages:
            sponsor.mobile_home_pages[region] = []
        if mobile_home_page not in sponsor.mobile_home_pages[region]:
            sponsor.mobile_home_pages[region].append(mobile_home_page)
            sponsor.log('set mobile home page %s for %s' % (url, region if region else 'All'))
            self.__deploy_data_required_for_all = True
            sponsor.log('marked all hosts for data deployment')

    def remove_sponsor_home_page(self, sponsor_name, region, url):
        assert(self.is_locked)
        sponsor = self.get_sponsor_by_name(sponsor_name)
        home_page = SponsorHomePage(region, url)
        if (region in sponsor.home_pages
            and home_page in sponsor.home_pages[region]):
            sponsor.home_pages[region].remove(home_page)
            sponsor.log('deleted home page %s for %s' % (url, region))
            self.__deploy_data_required_for_all = True
            sponsor.log('marked all hosts for data deployment')

    def set_sponsor_page_view_regex(self, sponsor_name, regex, replace):
        assert(self.is_locked)
        sponsor = self.get_sponsor_by_name(sponsor_name)
        if not [rx for rx in sponsor.page_view_regexes if rx.regex == regex]:
            sponsor.page_view_regexes.append(SponsorRegex(regex, replace))
            sponsor.log('set page view regex %s; replace %s' % (regex, replace))
            self.__deploy_data_required_for_all = True
            sponsor.log('marked all hosts for data deployment')

    def remove_sponsor_page_view_regex(self, sponsor_name, regex):
        '''
        Note that the regex part of the regex+replace pair is unique, so only
        it has to be passed in when removing.
        '''
        assert(self.is_locked)
        sponsor = self.get_sponsor_by_name(sponsor_name)
        match = [sponsor.page_view_regexes.pop(idx)
                 for (idx, rx)
                 in enumerate(sponsor.page_view_regexes)
                 if rx.regex == regex]
        if match:
            sponsor.page_view_regexes.remove(regex)
            sponsor.log('deleted page view regex %s' % regex)
            self.__deploy_data_required_for_all = True
            sponsor.log('marked all hosts for data deployment')

    def set_global_https_request_regex(self, regex, replace):
        assert(self.is_locked)
        if not [rx for rx in self.__global_https_request_regexes if rx.regex == regex]:
            self.__global_https_request_regexes.append(SponsorRegex(regex, replace))
            self.__deploy_data_required_for_all = True

    def set_sponsor_https_request_regex(self, sponsor_name, regex, replace):
        assert(self.is_locked)
        sponsor = self.get_sponsor_by_name(sponsor_name)
        if not [rx for rx in sponsor.https_request_regexes if rx.regex == regex]:
            sponsor.https_request_regexes.append(SponsorRegex(regex, replace))
            sponsor.log('set https request regex %s; replace %s' % (regex, replace))
            self.__deploy_data_required_for_all = True
            sponsor.log('marked all hosts for data deployment')

    def remove_sponsor_https_request_regex(self, sponsor_name, regex):
        '''
        Note that the regex part of the regex+replace pair is unique, so only
        it has to be passed in when removing.
        '''
        assert(self.is_locked)
        sponsor = self.get_sponsor_by_name(sponsor_name)
        match = [sponsor.https_request_regexes.pop(idx)
                 for (idx, rx)
                 in enumerate(sponsor.https_request_regexes)
                 if rx.regex == regex]
        if match:
            sponsor.https_request_regexes.remove(regex)
            sponsor.log('deleted https request regex %s' % regex)
            self.__deploy_data_required_for_all = True
            sponsor.log('marked all hosts for data deployment')

    def set_sponsor_name(self, sponsor_name, new_sponsor_name):
        assert(self.is_locked)
        assert(not list(filter(lambda x: x.name == new_sponsor_name, self.__sponsors.values())))
        sponsor = self.get_sponsor_by_name(sponsor_name)
        sponsor.name = (new_sponsor_name)
        self.__deploy_stats_config_required = True
        sponsor.log('set sponsor name from \'%s\' to \'%s\'' % (sponsor_name, new_sponsor_name))

    def set_sponsor_override_data_sponsor_id(self, sponsor_name, use_data_from_sponsor_name):
        assert(self.is_locked)
        sponsor = self.get_sponsor_by_name(sponsor_name)
        override_sponsor = self.get_sponsor_by_name(use_data_from_sponsor_name)
        sponsor.use_data_from_sponsor_id = override_sponsor.id
        for campaign in sponsor.campaigns:
            for platform in self.__deploy_builds_required_for_campaigns:
                self.__deploy_builds_required_for_campaigns[platform].add(
                    (campaign.propagation_channel_id, sponsor.id))
            campaign.log('marked for build and publish (new banner override)')
        self.__deploy_data_required_for_all = True
        self.__deploy_website_required_for_sponsors.add(sponsor.id)
        sponsor.log('set use data from sponsor \'%s\'' % (use_data_from_sponsor_name))

    def get_server_by_ip_address(self, ip_address):
        servers = list(filter(lambda x: x.ip_address == ip_address, self.__servers.values()))
        if len(servers) == 1:
            return servers[0]
        return None

    def get_server_by_internal_ip_address(self, ip_address):
        servers = list(filter(lambda x: x.internal_ip_address == ip_address, self.__servers.values()))
        if len(servers) == 1:
            return servers[0]
        return None

    def get_deleted_server_by_ip_address(self, ip_address):
        servers = list(filter(lambda x: x.ip_address == ip_address, self.__deleted_servers.values()))
        if len(servers) == 1:
            return servers[0]
        return None

    def get_deleted_server_by_host_id(self, host_id):
        servers = list(filter(lambda x: x.host_id == host_id, self.__deleted_servers.values()))
        if len(servers) == 1:
            return servers[0]
        return None

    def get_deleted_host_by_ip_address(self, ip_address):
        hosts = list(filter(lambda x: x.ip_address == ip_address, self.__deleted_hosts))
        if len(hosts) == 1:
            return hosts[0]
        return None

    def get_deleted_host_by_host_id(self, host_id):
        hosts = list(filter(lambda x: x.id == host_id, self.__deleted_hosts))
        if len(hosts) == 1:
            return hosts[0]
        return None

    def get_host_object(self, id, is_TCS, TCS_type, provider, provider_id, ip_address, ssh_port, ssh_username, ssh_password, ssh_host_key,
                        stats_ssh_username, stats_ssh_password, datacenter_name, region,
                        fronting_provider_id, passthrough_address, passthrough_version,
                        enable_gquic, limit_quic_versions,
                        meek_server_port, meek_server_obfuscated_key, meek_server_fronting_domain, meek_server_fronting_host,
                        alternate_meek_server_fronting_hosts, meek_cookie_encryption_public_key,
                        meek_cookie_encryption_private_key,
                        tactics_request_public_key, tactics_request_private_key, tactics_request_obfuscated_key,
                        run_packet_manipulator):
        return Host(id,
                    is_TCS,
                    TCS_type,
                    provider,
                    provider_id,
                    ip_address,
                    ssh_port,
                    ssh_username,
                    ssh_password,
                    ssh_host_key,
                    stats_ssh_username,
                    stats_ssh_password,
                    datacenter_name,
                    region,
                    fronting_provider_id,
                    passthrough_address,
                    passthrough_version,
                    enable_gquic,
                    limit_quic_versions,
                    meek_server_port,
                    meek_server_obfuscated_key,
                    meek_server_fronting_domain,
                    meek_server_fronting_host,
                    alternate_meek_server_fronting_hosts,
                    meek_cookie_encryption_public_key,
                    meek_cookie_encryption_private_key,
                    tactics_request_public_key,
                    tactics_request_private_key,
                    tactics_request_obfuscated_key,
                    run_packet_manipulator
                    )

    def get_server_object(self, id, host_id, ip_address, egress_ip_address, internal_ip_address, propagation_channel_id,
                        is_embedded, is_permanent, discovery_date_range, capabilities, web_server_port, web_server_secret,
                        web_server_certificate, web_server_private_key, ssh_port, ssh_username, ssh_password,
                        ssh_host_key, TCS_ssh_private_key, ssh_obfuscated_port, ssh_obfuscated_quic_port,
                        ssh_obfuscated_tapdance_port, ssh_obfuscated_conjure_port,
                        ssh_obfuscated_key, alternate_ssh_obfuscated_ports, osl_ids, osl_discovery_date_range, configuration_version):
        return Server(id,
                    host_id,
                    ip_address,
                    egress_ip_address,
                    internal_ip_address,
                    propagation_channel_id,
                    is_embedded,
                    is_permanent,
                    discovery_date_range,
                    capabilities,
                    web_server_port,
                    web_server_secret,
                    web_server_certificate,
                    web_server_private_key,
                    ssh_port,
                    ssh_username,
                    ssh_password,
                    ssh_host_key,
                    TCS_ssh_private_key,
                    ssh_obfuscated_port,
                    ssh_obfuscated_quic_port,
                    ssh_obfuscated_tapdance_port,
                    ssh_obfuscated_conjure_port,
                    ssh_obfuscated_key,
                    alternate_ssh_obfuscated_ports,
                    osl_ids,
                    osl_discovery_date_range,
                    configuration_version)

    def export_host_and_server(self, host_id_list):

        import pickle
        exp_entry = list()

        for host_id in host_id_list:
            host = self.__hosts[host_id]
            server = [s for s in self.get_servers() if s.host_id == host.id][0]

            exp_host = (host.id,
                        host.is_TCS,
                        host.TCS_type,
                        host.provider,
                        host.provider_id,
                        host.ip_address,
                        host.ssh_port,
                        host.ssh_username,
                        host.ssh_password,
                        host.ssh_host_key,
                        host.stats_ssh_username,
                        host.stats_ssh_password,
                        host.datacenter_name,
                        host.region,
                        host.fronting_provider_id,
                        host.passthrough_address,
                        host.passthrough_version,
                        host.enable_gquic,
                        host.limit_quic_versions,
                        host.meek_server_port,
                        host.meek_server_obfuscated_key,
                        host.meek_server_fronting_domain,
                        host.meek_server_fronting_host,
                        host.alternate_meek_server_fronting_hosts,
                        host.meek_cookie_encryption_public_key,
                        host.meek_cookie_encryption_private_key,
                        host.tactics_request_public_key,
                        host.tactics_request_private_key,
                        host.tactics_request_obfuscated_key,
                        host.run_packet_manipulator)

            exp_server = (server.id,
                            server.host_id,
                            server.ip_address,
                            server.egress_ip_address,
                            server.internal_ip_address,
                            server.propagation_channel_id,
                            server.is_embedded,
                            server.is_permanent,
                            server.discovery_date_range,
                            server.capabilities,
                            server.web_server_port,
                            server.web_server_secret,
                            server.web_server_certificate,
                            server.web_server_private_key,
                            server.ssh_port,
                            server.ssh_username,
                            server.ssh_password,
                            server.ssh_host_key,
                            server.TCS_ssh_private_key,
                            server.ssh_obfuscated_port,
                            server.ssh_obfuscated_quic_port,
                            server.ssh_obfuscated_tapdance_port,
                            server.ssh_obfuscated_conjure_port,
                            server.ssh_obfuscated_key,
                            server.alternate_ssh_obfuscated_ports,
                            server.osl_ids,
                            server.osl_discovery_date_range,
                            server.configuration_version)

            exp_entry.append([exp_host, exp_server])

        with open("entries.txt", 'ab') as export_file:
            pickle.dump(exp_entry, export_file, protocol=2)

    def import_host_and_server(self):

        import pickle

        assert(self.is_locked)

        with open("entries.txt", "rb") as import_file:
            entries_list = pickle.load(import_file)

            for imp_entry in entries_list:

                host = Host(*imp_entry[0])
                server = Server(*imp_entry[1])

                assert(host.id not in self.__hosts)
                assert(server.id not in self.__servers)

                self.__hosts[host.id] = host
                self.__servers[server.id] = server

    # obsolete
    def import_host(self, id, is_TCS, TCS_type, provider, provider_id, ip_address, ssh_port, ssh_username, ssh_password, ssh_host_key,
                    stats_ssh_username, stats_ssh_password):
        assert(self.is_locked)
        host = Host(
                id,
                is_TCS,
                TCS_type,
                provider,
                provider_id,
                ip_address,
                ssh_port,
                ssh_username,
                ssh_password,
                ssh_host_key,
                stats_ssh_username,
                stats_ssh_password)

        assert(host.id not in self.__hosts)
        self.__hosts[host.id] = host

    # obsolete
    def import_server(self, server_id, host_id, ip_address, egress_ip_address, internal_ip_address,
                      propagation_channel_id, is_embedded, is_permanent, discovery_date_range, capabilities, web_server_port,
                      web_server_secret, web_server_certificate, web_server_private_key, ssh_port, ssh_username,
                      ssh_password, ssh_host_key):
        assert(self.is_locked)
        server = Server(
                    server_id,
                    host_id,
                    ip_address,
                    egress_ip_address,
                    internal_ip_address,
                    propagation_channel_id,
                    is_embedded,
                    is_permanent,
                    discovery_date_range,
                    capabilities,
                    web_server_port,
                    web_server_secret,
                    web_server_certificate,
                    web_server_private_key,
                    ssh_port,
                    ssh_username,
                    ssh_password,
                    ssh_host_key,
                    None)

        assert(server.id not in self.__servers)
        self.__servers[server.id] = server

    def __disable_server(self, server):
        assert(self.is_locked)
        # Prevent users from establishing new connections to this server,
        # while allowing existing connections to be maintained.
        server.capabilities['handshake'] = False
        server.capabilities['SSH'] = False
        server.capabilities['OSSH'] = False
        server.capabilities['FRONTED-MEEK'] = False
        server.capabilities['UNFRONTED-MEEK'] = False
        server.capabilities['UNFRONTED-MEEK-SESSION-TICKET'] = False
        host = self.__hosts[server.host_id]
        servers = [s for s in self.__servers.values() if s.host_id == server.host_id]
        if host.is_TCS:
            psi_ops_install.install_TCS_psi_limit_load(host, disable_permanently=True)
        else:
            psi_ops_install.install_firewall_rules(host, servers, None, self.__ssh_ip_address_whitelist, None, plugins, False) # No need to update the malware blacklist
        # NOTE: caller is responsible for saving now
        #self.save()

    def __count_users_on_host(self, host_id):
        host = self.__hosts[host_id]
        if host.is_TCS:
            return int(self.run_command_on_host(host,
                'tac /var/log/psiphond/psiphond.log | grep -m1 \\"establish_tunnels\\": | python -c \'import sys, json; print json.loads(sys.stdin.read())["ALL"]["established_clients"]\''))
        else:
            vpn_users = int(self.run_command_on_host(host,
                                                 'ifconfig | grep ppp | wc -l'))
            ssh_users = int(self.run_command_on_host(host,
                                                 'ps ax | grep ssh | grep psiphon | wc -l')) / 2
            return int(vpn_users + ssh_users)

    def __check_host_is_accepting_tunnels(self, host_id):
        host = self.__hosts[host_id]
        if host.is_TCS:
            return 'True' == self.run_command_on_host(host,
                'tac /var/log/psiphond/psiphond.log | grep -m1 \\"establish_tunnels\\": | python -c \'import sys, json; print json.loads(sys.stdin.read())["establish_tunnels"]\'').strip()
        else:
            raise Exception("not implemented")

    def __upgrade_host_datacenter_names(self):
        #TODO: need to upgrade this function to use new APIv4
        if self.__linode_account.api_key:
            linode_datacenter_names = psi_linode.get_datacenter_names(self.__linode_account)
            for host in self.__hosts.values():
                if host.provider.lower() == 'linode':
                    host.datacenter_name = str(linode_datacenter_names[host.provider_id])
                else:
                    host.datacenter_name = str(host.provider)

    def __prune_servers(self, servers):
        number_removed = 0
        number_disabled = 0
        for server in servers:
            users_on_host = self.__count_users_on_host(server.host_id)
            if users_on_host <= 15:
                self.remove_host(server.host_id)
                number_removed += 1
            elif users_on_host < 40:
                self.__disable_server(server)
                number_disabled += 1
        return number_removed, number_disabled

    def prune_propagation_channel_servers(self, propagation_channel_name,
                                          max_osl_discovery_server_age_in_days=None,
                                          max_discovery_server_age_in_days=None,
                                          max_propagation_server_age_in_days=None):
        assert(self.is_locked)

        propagation_channel = self.get_propagation_channel_by_name(propagation_channel_name)
        now = datetime.datetime.now()
        today = datetime.datetime(now.year, now.month, now.day)

        # Remove old servers with low activity
        number_removed = 0
        number_disabled = 0

        if max_osl_discovery_server_age_in_days == None:
            max_osl_discovery_server_age_in_days = propagation_channel.max_osl_discovery_server_age_in_days
        if max_osl_discovery_server_age_in_days > 0:
            old_osl_discovery_servers = [server for server in self.__servers.values()
                if server.propagation_channel_id == propagation_channel.id
                and server.osl_discovery_date_range
                and server.osl_discovery_date_range[1] < (today - datetime.timedelta(days=max_osl_discovery_server_age_in_days))
                and self.__hosts[server.host_id].provider in providers]
            removed, disabled = self.__prune_servers(old_osl_discovery_servers)
            number_removed += removed
            number_disabled += disabled

        if max_discovery_server_age_in_days == None:
            max_discovery_server_age_in_days = propagation_channel.max_discovery_server_age_in_days
        if max_discovery_server_age_in_days > 0:
            old_discovery_servers = [server for server in self.__servers.values()
                if server.propagation_channel_id == propagation_channel.id
                and server.discovery_date_range
                and server.discovery_date_range[1] < (today - datetime.timedelta(days=max_discovery_server_age_in_days))
                and self.__hosts[server.host_id].provider in providers]
            removed, disabled = self.__prune_servers(old_discovery_servers)
            number_removed += removed
            number_disabled += disabled

        if max_propagation_server_age_in_days == None:
            max_propagation_server_age_in_days = propagation_channel.max_propagation_server_age_in_days
        if max_propagation_server_age_in_days > 0:
            old_propagation_servers = [server for server in self.__servers.values()
                if server.propagation_channel_id == propagation_channel.id
                and not server.osl_discovery_date_range
                and not server.discovery_date_range
                and not server.is_embedded
                and server.logs[0][0] < (today - datetime.timedelta(days=max_propagation_server_age_in_days))
                and self.__hosts[server.host_id].provider in providers]
            removed, disabled = self.__prune_servers(old_propagation_servers)
            number_removed += removed
            number_disabled += disabled

        # This deploy will update the stats server, so it doesn't try to pull stats from
        # hosts that no longer exist
        # NOTE: This will also call save() only if a host has been removed and
        # __deploy_stats_config_required is set. If hosts have only been disabled, a save()
        # might not occur.
        # NEW: caller is responsible for deploy(), to reduce the number of save()'s when
        # this is called in a loop.
        #self.deploy()

        if number_removed > 0 or number_disabled > 0:
            self.save()

        return number_removed, number_disabled

    def replace_propagation_channel_servers(self, propagation_channel_name,
                                            new_osl_discovery_servers_count=None,
                                            new_discovery_servers_count=None,
                                            new_propagation_servers_count=None):
        assert(self.is_locked)

        propagation_channel = self.get_propagation_channel_by_name(propagation_channel_name)
        now = datetime.datetime.now()
        today = datetime.datetime(now.year, now.month, now.day)
        tomorrow = today + datetime.timedelta(days=1)

        # Use a default 2 day discovery date range.
        new_discovery_date_range = (tomorrow, tomorrow + datetime.timedelta(days=2))
        # Use a default 15 day osl discovery date range.
        new_osl_discovery_date_range = (today, today + datetime.timedelta(days=15))

        if new_osl_discovery_servers_count == None:
            new_osl_discovery_servers_count = propagation_channel.new_osl_discovery_servers_count
        if new_discovery_servers_count == None:
            new_discovery_servers_count = propagation_channel.new_discovery_servers_count
        if new_propagation_servers_count == None:
            new_propagation_servers_count = propagation_channel.new_propagation_servers_count

        def _launch_new_server(count):
            try:
                is_TCS = True
                time.sleep(count*5)
                return self.launch_new_server(is_TCS)
            except:
                return None

        pool = ThreadPool(20)
        new_servers = pool.map(_launch_new_server, [count for count in range(new_osl_discovery_servers_count + new_discovery_servers_count + new_propagation_servers_count)])

        failure = None

        if new_osl_discovery_servers_count > 0:
            try:
                self.add_servers(new_servers[:new_osl_discovery_servers_count], propagation_channel_name, new_osl_discovery_date_range, None, False)
            except Exception as ex:
                for line in traceback.format_exc().split('\n'):
                    print(line)
                failure = ex

        if new_discovery_servers_count > 0:
            try:
                self.add_servers(new_servers[new_osl_discovery_servers_count:new_osl_discovery_servers_count + new_discovery_servers_count], propagation_channel_name, None, new_discovery_date_range, False)
            except Exception as ex:
                for line in traceback.format_exc().split('\n'):
                    print(line)
                failure = ex

        if new_propagation_servers_count > 0:
            try:
                self.add_servers(new_servers[new_osl_discovery_servers_count + new_discovery_servers_count:], propagation_channel_name, None, None)
            except Exception as ex:
                for line in traceback.format_exc().split('\n'):
                    print(line)
                failure = ex

        if failure:
            raise failure

    def get_existing_server_ids(self):
        return [server.id for server in self.__servers.values()] + \
               [deleted_server.id for deleted_server in self.__deleted_servers.values()]

    def add_server_to_host(self, host, new_servers):

        existing_servers = [server for server in self.get_servers() if server.host_id == host.id]
        servers_on_host = existing_servers + new_servers

        psi_ops_install.install_host(host, servers_on_host, self.get_existing_server_ids(), self.__TCS_psiphond_config_values, self.__ssh_ip_address_whitelist, self.__TCS_iptables_output_rules, plugins)
        host.log('install with new servers')

        assert(host.id in self.__hosts)

        for server in new_servers:
            assert(server.id not in self.__servers)
            self.__servers[server.id] = server
            # If the Host is TCS, the Server should have this capability
            if host.is_TCS:
                server.capabilities['ssh-api-requests'] = True

        psi_ops_deploy.deploy_data(
                            host,
                            self.__compartmentalize_data_for_host(host.id, host.is_TCS),
                            self.__TCS_traffic_rules_set,
                            self.__TCS_OSL_config,
                            self.__TCS_tactics_config_template,
                            self.__TCS_blocklist_csv)

        for server in servers_on_host:
            self.test_server(server.id, ['handshake'])

    def setup_fronting_for_server(self, server_id, fronting_provider_alias, meek_server_fronting_domain, meek_server_fronting_host):
        server = self.__servers[server_id]
        host = self.__hosts[server.host_id]
        assert(host.meek_server_port == None)

        host.fronting_provider_id = self.__fronting_provider_id_aliases[fronting_provider_alias]

        server.capabilities['FRONTED-MEEK'] = True
        host.meek_server_fronting_domain = meek_server_fronting_domain
        host.meek_server_fronting_host = meek_server_fronting_host
        self.setup_meek_parameters_for_host(host, 443)

        server.capabilities['FRONTED-MEEK-TACTICS'] = True
        if not host.tactics_request_public_key or not host.tactics_request_private_key:
            public_key, private_key = self.generate_nacl_keypair()
            host.tactics_request_public_key = public_key
            host.tactics_request_private_key = private_key
        if not host.tactics_request_obfuscated_key:
            host.tactics_request_obfuscated_key = self.generate_obfuscated_key(base64_encode=True)

        self.install_meek_for_host(host)

    def setup_unfronted_meek_for_server(self, server_id):
        server = self.__servers[server_id]
        host = self.__hosts[server.host_id]
        assert(host.meek_server_port == None)

        server.capabilities['handshake'] = False
        server.capabilities['VPN'] = False
        server.capabilities['SSH'] = False
        server.capabilities['OSSH'] = False
        server.capabilities['FRONTED-MEEK'] = False
        server.capabilities['UNFRONTED-MEEK'] = True
        self.setup_meek_parameters_for_host(host, 80)
        self.install_meek_for_host(host)

    def setup_unfronted_meek_session_ticket_for_server(self, server_id):
        server = self.__servers[server_id]
        host = self.__hosts[server.host_id]
        assert(host.meek_server_port == None)
        assert(host.is_TCS)

        server.capabilities['handshake'] = False
        server.capabilities['VPN'] = False
        server.capabilities['SSH'] = False
        server.capabilities['OSSH'] = False
        server.capabilities['FRONTED-MEEK'] = False
        server.capabilities['UNFRONTED-MEEK'] = False
        server.capabilities['UNFRONTED-MEEK-SESSION-TICKET'] = True
        self.setup_meek_parameters_for_host(host, 443)
        self.install_meek_for_host(host)

    def generate_obfuscated_key(self, base64_encode=False):
        obfuscated_key = os.urandom(psi_ops_install.SSH_OBFUSCATED_KEY_BYTE_LENGTH)
        return base64.b64encode(obfuscated_key) if base64_encode else binascii.hexlify(obfuscated_key).decode()

    def generate_nacl_keypair(self):
        keygenerator_binary = 'keygenerator.exe'
        if os.name == 'posix':
            keygenerator_binary = 'keygenerator'
        keypair = json.loads(subprocess.Popen([os.path.join('.', keygenerator_binary)], stdout=subprocess.PIPE).communicate()[0])
        return keypair['publicKey'], keypair['privateKey']

    def setup_meek_parameters_for_host(self, host, meek_server_port):
        assert(host.meek_server_port == None)
        host.meek_server_port = meek_server_port
        if not host.meek_server_obfuscated_key:
            host.meek_server_obfuscated_key = self.generate_obfuscated_key()
        if not host.meek_cookie_encryption_public_key or not host.meek_cookie_encryption_private_key:
            public_key, private_key = self.generate_nacl_keypair()
            host.meek_cookie_encryption_public_key = public_key
            host.meek_cookie_encryption_private_key = private_key

    def install_meek_for_host(self, host):
        servers = [s for s in self.__servers.values() if s.host_id == host.id]
        psi_ops_install.install_firewall_rules(host, servers, self.__TCS_psiphond_config_values, self.__ssh_ip_address_whitelist, self.__TCS_iptables_output_rules, plugins, False) # No need to update the malware blacklist
        psi_ops_install.install_psi_limit_load(host, servers)
        psi_ops_deploy.deploy_implementation(
                            host,
                            servers,
                            self.__get_own_encoded_server_entries_for_host(host.id),
                            self.__discovery_strategy_value_hmac_key,
                            plugins,
                            self.__TCS_psiphond_config_values)
        psi_ops_deploy.deploy_data(
                            host,
                            self.__compartmentalize_data_for_host(host.id, host.is_TCS),
                            self.__TCS_traffic_rules_set,
                            self.__TCS_OSL_config,
                            self.__TCS_tactics_config_template,
                            self.__TCS_blocklist_csv)

    def setup_server(self, host, servers):
        # Install Psiphon 3 and generate configuration values
        # Here, we're assuming one server/IP address per host
        psi_ops_install.install_host(host, servers, self.get_existing_server_ids(), self.__TCS_psiphond_config_values, self.__ssh_ip_address_whitelist, self.__TCS_iptables_output_rules, plugins)
        host.log('install')
        psi_ops_install.change_weekly_crontab_runday(host, None)
        # Update database

        # Add new server (we also add a host; here, the host and server are
        # one-to-one, but legacy networks have many servers per host and we
        # retain support for this in the data model and general functionality)
        # Note: this must be done before deploy_data otherwise the deployed
        # data will not include this host and server
        assert(host.id not in self.__hosts)
        self.__hosts[host.id] = host

        for server in servers:
            assert(server.id not in self.__servers)
            self.__servers[server.id] = server
            # If the Host is TCS, the Server should have this capability
            if host.is_TCS:
                server.capabilities['ssh-api-requests'] = True

        # Deploy will upload web server source database data and client builds
        # (Only deploying for the new host, not broadcasting info yet...)
        psi_ops_deploy.deploy_implementation(
                            host,
                            servers,
                            self.__get_own_encoded_server_entries_for_host(host.id),
                            self.__discovery_strategy_value_hmac_key,
                            plugins,
                            self.__TCS_psiphond_config_values)
        psi_ops_deploy.deploy_geoip_database_autoupdates(host)
        psi_ops_deploy.deploy_data(
                            host,
                            self.__compartmentalize_data_for_host(host.id, host.is_TCS),
                            self.__TCS_traffic_rules_set,
                            self.__TCS_OSL_config,
                            self.__TCS_tactics_config_template,
                            self.__TCS_blocklist_csv)
        psi_ops_deploy.deploy_routes(host)
        host.log('initial deployment')

        for server in servers:
            self.test_server(server.id, ['handshake'])

    def launch_new_server(self, is_TCS, provider=None, multi_ip=True):
        if provider == None:
            provider = self._weighted_random_choice(self.__provider_ranks).provider

        if provider.lower() in providers:
            provider_controller = globals()["psi_{}".format(provider.lower())]
            provider_account = vars(self)["_PsiphonNetwork__{}_account".format(provider.lower())]
            provider_launch_new_server = provider_controller.launch_new_server
        else:
            raise ValueError('bad provider value: %s' % provider)

        print('starting %s process (up to 20 minutes)...' % provider)

        # Create a new cloud VPS
        def provider_launch_new_server_with_retries(is_TCS):
            for _ in range(3):
                try:
                    return provider_launch_new_server(provider_account, is_TCS, plugins, multi_ip)
                except Exception as ex:
                    print(str(ex))
            raise ex

        server_info = provider_launch_new_server_with_retries(is_TCS)
        return server_info[0:3] + (provider.lower(),) + server_info[4:]

    def add_servers(self, server_infos, propagation_channel_name, osl_discovery_date_range, discovery_date_range, replace_others=True, server_capabilities=None):
        assert(self.is_locked)

        propagation_channel = self.get_propagation_channel_by_name(propagation_channel_name)

        # Embedded servers (aka "propagation servers") are embedded in client
        # builds, where as discovery servers are only revealed when clients
        # connect to a server.
        is_embedded_server = (osl_discovery_date_range is None and discovery_date_range is None)

        # The following changes will be saved if at least one server is successfully added

        if replace_others:
            # If we are creating new propagation servers, stop embedding the old ones
            # (they are still active, but not embedded in builds or discovered)
            # NEW: don't replace servers marked with is_permanent
            if is_embedded_server:
                for old_server in self.__servers.values():
                    if (old_server.propagation_channel_id == propagation_channel.id and
                        old_server.is_embedded and
                        not old_server.is_permanent):
                        old_server.is_embedded = False
                        old_server.log('unembedded')
            # If we are creating new discovery servers, stop discovering existing ones
            elif discovery_date_range:
                self.__replace_propagation_channel_discovery_servers(propagation_channel.id)
            else:
                raise Exception("not implemented")

        osl_ids = None
        if osl_discovery_date_range:
            osl_propagation_channel_ids, osl_ids = self.get_current_propagation_channel_and_osl_ids_for_scheme(0)
            for channel_id in osl_propagation_channel_ids:
                self.__deploy_pave_osls_required_for_propagation_channels.add(channel_id)

        if discovery_date_range:
            self.__deploy_data_required_for_all = True

        self.__deploy_stats_config_required = True

        # Unless the node is reserved for discovery, release it through
        # the campaigns associated with the propagation channel
        # TODO: recover from partially complete state...
        if is_embedded_server:
            for sponsor in self.__sponsors.values():
                for campaign in sponsor.campaigns:
                    if campaign.propagation_channel_id == propagation_channel.id:
                        for platform in self.__deploy_builds_required_for_campaigns:
                            self.__deploy_builds_required_for_campaigns[platform].add(
                                    (campaign.propagation_channel_id, sponsor.id))
                        # Don't log this, too much noise
                        #campaign.log('marked for build and publish (new embedded server)')

        new_server_error = ''
        for new_server_number in range(len(server_infos)):
            server_info = server_infos[new_server_number]
            if type(server_info) != tuple:
                continue
            internal_ip = server_info[-1]
            egress_ip = server_info[-2]
            host = Host(*server_info[:-2])

            if not host.region:
                new_server_error = "Empty host region"
                continue

            # NOTE: jsonpickle will serialize references to discovery_date_range, which can't be
            # resolved when unpickling, if discovery_date_range is used directly.
            # So create a copy instead.
            discovery = self.__copy_date_range(discovery_date_range) if discovery_date_range else None
            osl_discovery = self.__copy_date_range(osl_discovery_date_range) if osl_discovery_date_range else None

            ssh_port = '22'
            assert(self.__standard_ossh_ports)
            ossh_port = random.choice(list(self.__standard_ossh_ports))
            capabilities = ServerCapabilities()

            if server_capabilities:
                capabilities = copy_server_capabilities(server_capabilities)
            elif discovery or osl_discovery:
                # Discovery servers will either be OSSH-only or UNFRONTED-MEEK-only
                capabilities['handshake'] = False
                capabilities['VPN'] = False
                if random.random() < 0.5:
                    capabilities['SSH'] = False
                if random.random() < 0.5:
                    capabilities['OSSH'] = False
                    capabilities['UNFRONTED-MEEK'] = True
            elif new_server_number % 2 == 1:
                # We would like every other new propagation server created to be somewhat obfuscated
                capabilities['handshake'] = False
                capabilities['VPN'] = False
                capabilities['SSH'] = False
                ossh_ports = range(1,1023)
                ossh_ports.remove(15)
                ossh_ports.remove(25)
                ossh_ports.remove(80)
                ossh_ports.remove(135)
                ossh_ports.remove(136)
                ossh_ports.remove(137)
                ossh_ports.remove(138)
                ossh_ports.remove(139)
                ossh_ports.remove(515)
                ossh_ports.remove(593)
                ossh_port = random.choice(ossh_ports)
            else:
                # Regular propagation servers also have UNFRONTED-MEEK
                capabilities['UNFRONTED-MEEK'] = True
                if random.random() < 0.33:
                    host.run_packet_manipulator = True

            if capabilities['UNFRONTED-MEEK']:
                random_number = random.random()
                if random_number < 0.33:
                    self.setup_meek_parameters_for_host(host, 80)
                elif random_number < 0.66:
                    ossh_port = random.choice([53, 554])
                    self.setup_meek_parameters_for_host(host, 443)
                else:
                    ossh_port = random.choice([53, 554])
                    assert(host.is_TCS)
                    capabilities['UNFRONTED-MEEK'] = False
                    capabilities['UNFRONTED-MEEK-SESSION-TICKET'] = True
                    self.setup_meek_parameters_for_host(host, 443)

            # All and only TCS servers support SSH API requests
            capabilities['ssh-api-requests'] = host.is_TCS

            # TCS servers do not support VPN
            if host.is_TCS:
                capabilities['handshake'] = False
                capabilities['VPN'] = False

            quic_port = ossh_port
            if random.random() > 0.5:
                quic_port = 443
            elif quic_port in [68, 123] or random.random() < 0.1:
                quic_port = ssh_port

            if host.is_TCS:
                capabilities['QUIC'] = capabilities['OSSH']

                # When host.enable_gquic is False, __get_encoded_server_entry
                # will tweak the capability and render it as "QUICv1" instead
                # of "QUIC". This masks the capability from older clients so
                # that they don't attempt to dial the server using gQUIC
                # versions. Newer clients will recognize the tweaked
                # capability and only try QUICv1 QUIC versions.
                host.enable_gquic = random.random() > 0.5

                if capabilities['UNFRONTED-MEEK-SESSION-TICKET'] and not capabilities['OSSH'] and random.random() > 0.33:
                    capabilities['QUIC'] = True
                    quic_port = 443
                    host.passthrough_version = 2
                    host.enable_gquic = False
                    host.limit_quic_versions = ['QUICv1', 'RANDOMIZED-QUICv1']
                    host.run_packet_manipulator = False

            server = Server(
                        None,
                        host.id,
                        host.ip_address,
                        egress_ip if egress_ip else host.ip_address,
                        internal_ip if internal_ip else host.ip_address,
                        propagation_channel.id,
                        is_embedded_server,
                        False,
                        discovery,
                        capabilities,
                        str(random.randrange(8000, 9000)),
                        None,
                        None,
                        None,
                        ssh_port,
                        None,
                        None,
                        None,
                        None,
                        ossh_port,
                        quic_port,
                        None,
                        None,
                        None,
                        None,
                        None,
                        None,
                        INITIAL_SERVER_CONFIGURATION_VERSION)

            server.osl_ids = list(osl_ids) if osl_ids else None
            server.osl_discovery_date_range = osl_discovery

            supports_passthrough = psi_ops_deploy.server_supports_passthrough(server, host)
            if supports_passthrough and len(self.__passthrough_addresses) > 0:
                host.passthrough_address = random.choice(self.__passthrough_addresses)
                if not host.passthrough_version and random.random() > 0.5:
                    host.passthrough_version = 2

            self.setup_server(host, [server])

            self.run_command_on_host(host, 'shutdown -r 10')

            self.save()

        if new_server_error:
            raise Exception(new_server_error)

        # The save() above ensures new server configuration is saved to CMS before deploying new
        # server info to the network

        # This deploy will broadcast server info, propagate builds, and update
        # the stats and email server
        # NEW: deploy() is called by another process
        #self.deploy()

    def remove_hosts_from_providers(self):
        assert(self.is_locked)

        params_list = []
        need_to_save = False
        for host in self.__hosts_to_remove_from_providers.copy():
            # Only hosts that can be removed via an API are removed here.
            # Others must be manually removed.
            provider_remove_host = None
            if host.provider in providers:
                provider_controller = globals()["psi_{}".format(host.provider)]
                provider_account = vars(self)["_PsiphonNetwork__{}_account".format(host.provider)]
                provider_remove_host = provider_controller.remove_server
            if provider_remove_host:
                params_list.append((provider_remove_host, provider_account, host))
                self.__hosts_to_remove_from_providers.remove(host)
                need_to_save = True
                # It is safe to call provider_remove_host() for a host that has
                # already been removed, so there is no need to save() yet.

        def remove_host_from_provider(params):
            provider_remove_host = params[0]
            provider_account = params[1]
            host = params[2]
            try:
                # Remove the actual host through the provider's API
                provider_remove_host(provider_account, host.provider_id)
            except Exception as ex:
                print(str(ex))
                return ex

        pool = ThreadPool(30)
        results = pool.map(remove_host_from_provider, params_list)
        for result in results:
            if result:
                raise result

        if need_to_save:
            self.save()

    def remove_host(self, host_id):
        assert(self.is_locked)
        host = self.__hosts[host_id]
        host_copy = Host(
                        host.id,
                        host.is_TCS,
                        host.TCS_type,
                        host.provider,
                        host.provider_id,
                        host.ip_address,
                        host.ssh_port,
                        host.ssh_username,
                        host.ssh_password,
                        host.ssh_host_key,
                        host.stats_ssh_username,
                        host.stats_ssh_password,
                        host.datacenter_name,
                        host.region,
                        host.fronting_provider_id,
                        host.passthrough_address,
                        host.passthrough_version,
                        host.enable_gquic,
                        host.limit_quic_versions,
                        host.meek_server_port,
                        host.meek_server_obfuscated_key,
                        host.meek_server_fronting_domain,
                        host.meek_server_fronting_host,
                        host.alternate_meek_server_fronting_hosts,
                        host.meek_cookie_encryption_public_key,
                        host.meek_cookie_encryption_private_key,
                        host.tactics_request_public_key,
                        host.tactics_request_private_key,
                        host.tactics_request_obfuscated_key,
                        host.run_packet_manipulator)
        self.__hosts_to_remove_from_providers.add(host_copy)

        # Mark host and its servers as deleted in the database. We keep the
        # records around for historical info and to ensure we never recycle
        # server IDs
        server_ids_on_host = []
        for server in self.__servers.values():
            if server.host_id == host.id:
                server_ids_on_host.append(server.id)
        for server_id in server_ids_on_host:
            assert(server_id not in self.__deleted_servers)
            deleted_server = self.__servers.pop(server_id)
            # Clear some unneeded data that might be contributing to a MemoryError
            deleted_server.web_server_certificate = None
            deleted_server.web_server_secret = None
            deleted_server.web_server_private_key = None
            deleted_server.ssh_password = None
            deleted_server.ssh_host_key = None
            deleted_server.ssh_obfuscated_key = None
            deleted_server.TCS_ssh_private_key = None
            # Add deleted log to deleted server
            deleted_server.log("deleted")
            self.__deleted_servers[server_id] = deleted_server
        # We don't assign host IDs and can't guarentee uniqueness, so not
        # archiving deleted host keyed by ID.
        deleted_host = self.__hosts.pop(host.id)
        # Don't archive "deploy" logs.  They are noisy, and may contribute to
        # a MemoryError we have observed when serializing the PsiphonNetwork object
        for log in copy.copy(deleted_host.logs):
            if 'deploy' in log[1]:
                deleted_host.logs.remove(log)
        # Add deleted log to deleted host
        deleted_host.log("deleted")
        self.__deleted_hosts.append(deleted_host)

        # Clear flags that include this host id.  Update stats config.
        if host.id in self.__deploy_implementation_required_for_hosts:
            self.__deploy_implementation_required_for_hosts.remove(host.id)
        self.__deploy_stats_config_required = True
        # NOTE: If host was currently discoverable or will be in the future,
        #       host data should be updated.
        # NOTE: If host was currently embedded, new campaign builds are needed.

        # NOTE: caller is responsible for saving now
        #self.save()

    def backup_and_restore_for_migrate(self, action, host):
        if type(host) == str:
            host = self.__hosts[host]

        if action == 'backup':
            ssh = psi_ssh.SSH(
                    host.ip_address, host.ssh_port,
                    host.ssh_username, host.ssh_password,
                    host.ssh_host_key)
            ssh.exec_command('tar czvf /root/etc.tar.gz /etc/*')
            ssh.get_file('/root/etc.tar.gz', './Migration/' + host.ip_address + '-etc.tar.gz')
        elif action == 'restore':
            if host.provider == 'digitalocean':
                ssh = psi_ssh.SSH(
                        host.ip_address, host.ssh_port,
                        host.ssh_username, None, None,
                        self.__digitalocean_account.base_rsa_private_key)
                ssh.exec_command('echo "root:%s" | chpasswd' % (host.ssh_password))
            elif host.provider == 'linode':
                ssh = psi_ssh.SSH(
                        host.ip_address, host.ssh_port,
                        host.ssh_username, host.ssh_password,
                        self.__linode_account.tcs_base_host_public_key)
            import shlex
            subprocess.Popen(shlex.split('mkdir ./Migration/' + host.ip_address))
            subprocess.Popen(shlex.split('tar xzvf ./Migration/' + host.ip_address + '-etc.tar.gz -C ./Migration/' + host.ip_address))

            for dirpath, dirnames, filenames in os.walk('./Migration/' + host.ip_address + '/etc/ssh/'):
                remote_path = '/etc/ssh/'
                # make remote directory ...
                for filename in filenames:
                    local_path = os.path.join(dirpath, filename)
                    remote_fliepath = os.path.join(remote_path, filename)
                    # put file
                    ssh.put_file(local_path, remote_fliepath)
            ssh.exec_command('sed -i -e "/^PasswordAuthentication no/s/^.*$/PasswordAuthentication yes/" /etc/ssh/sshd_config')
            ssh.exec_command('sed -i -e "/PasswordAuthentication yes/s/^#//" /etc/ssh/sshd_config')
            ssh.exec_command('service ssh restart')
        else:
            print('Action is not supported, please use "backup" or "restore"')
            return

    # Migrating Legacy host to TCS host
    def migrate_to_TCS_entry(self, host, TCS_type):
        if type(host) == str:
            host = self.__hosts[host]

        server = self.get_server_by_ip_address(host.ip_address)

        server.web_server_certificate = re.sub("(.{64})", "\\1\n", server.web_server_certificate, 0, re.DOTALL)
        server.web_server_private_key = re.sub("(.{64})", "\\1\n", server.web_server_private_key, 0, re.DOTALL)

        server.capabilities['ssh-api-requests'] = True
        server.capabilities['VPN'] = False
        server.capabilities['handshake'] = False

        server.web_server_certificate = '-----BEGIN CERTIFICATE-----\n' + server.web_server_certificate + '\n-----END CERTIFICATE-----\n'
        server.web_server_private_key = '-----BEGIN RSA PRIVATE KEY-----\n' + server.web_server_private_key + '\n-----END RSA PRIVATE KEY-----\n'
        server.TCS_ssh_private_key = self.run_command_on_host(host, 'cat /etc/ssh/ssh_host_rsa_key.psiphon_ssh_%s' % (host.ip_address))

        if host.is_TCS == True:
            migrated_from = 'TCS Docker'
        else:
            migrated_from = 'Legacy'

        server.log('Migrated' + ' from ' + migrated_from + ' to TCS ' + TCS_type)

        host.is_TCS = True
        host.TCS_type = TCS_type

        return (host, server)

    # Change hostname and stats users information
    def migrate_hostname_and_users(self, host):
        if type(host) == str:
            host = self.__hosts[host]

        self.run_command_on_host(host, 'useradd -M -d /var/log -s /bin/sh -g adm %s' % (host.stats_ssh_username))
        self.run_command_on_host(host, 'echo "%s:%s" | chpasswd' % (host.stats_ssh_username, host.stats_ssh_password))
        self.run_command_on_host(host, 'hostnamectl set-hostname %s' % (host.id))

        self.run_command_on_host(host, 'service ssh restart')

    def reinstall_host(self, host_id):
        assert(self.is_locked)
        host = self.__hosts[host_id]
        servers = [server for server in self.__servers.values() if server.host_id == host_id]
        psi_ops_install.install_host(host, servers, self.get_existing_server_ids(), self.__TCS_psiphond_config_values, self.__ssh_ip_address_whitelist, self.__TCS_iptables_output_rules, plugins)
        psi_ops_install.change_weekly_crontab_runday(host, None)
        psi_ops_deploy.deploy_implementation(
                            host,
                            servers,
                            self.__get_own_encoded_server_entries_for_host(host.id),
                            self.__discovery_strategy_value_hmac_key,
                            plugins,
                            self.__TCS_psiphond_config_values)
        psi_ops_deploy.deploy_geoip_database_autoupdates(host)
        # New data might have been generated
        # NOTE that if the client version has been incremented but a full deploy has not yet been run,
        # this following psi_ops_deploy.deploy_data call is not safe.  Data will specify a new version
        # that is not yet available on servers (infinite download loop).
        psi_ops_deploy.deploy_data(
                            host,
                            self.__compartmentalize_data_for_host(host.id, host.is_TCS),
                            self.__TCS_traffic_rules_set,
                            self.__TCS_OSL_config,
                            self.__TCS_tactics_config_template,
                            self.__TCS_blocklist_csv)

        host.log('reinstall')

    def reinstall_hosts(self):
        assert(self.is_locked)
        psi_ops_deploy.run_in_parallel(25, self.reinstall_host, [host.id for host in self.__hosts.values()])

    def set_servers_propagation_channel_and_discovery_date_range(self, server_names, propagation_channel_name, discovery_date_range, replace_others=True):
        assert(self.is_locked)
        propagation_channel = self.get_propagation_channel_by_name(propagation_channel_name)

        if replace_others:
            self.__replace_propagation_channel_discovery_servers(propagation_channel.id)

        for server_name in server_names:
            server = self.__servers[server_name]
            server.propagation_channel_id = propagation_channel.id
            server.discovery_date_range = self.__copy_date_range(discovery_date_range)
            server.log('propagation channel set to %s' % (propagation_channel.id,))
            server.log('discovery_date_range set to %s - %s' % (server.discovery_date_range[0].isoformat(),
                                                                server.discovery_date_range[1].isoformat()))

        self.__deploy_data_required_for_all = True

    def list_orphans(self, provider):
        provider_controller = globals()["psi_{}".format(provider)]
        provider_account = vars(self)["_PsiphonNetwork__{}_account".format(provider)]
        
        running_machines = provider_controller.get_servers(provider_account) # This method returns a list of provider id
        existing_hosts = [str(host.provider_id) for host in self.get_hosts() if host.provider == provider]
        to_be_removed_hosts = [str(host.provider_id) for host in self._PsiphonNetwork__hosts_to_remove_from_providers if host.provider == provider]
        
        orphans = [o for o in running_machines if o[0] not in existing_hosts + to_be_removed_hosts]
        
        return orphans

    def find_orphans(self):
        for provider in providers:
            orphans = self.list_orphans(provider)
            sys.stderr.write(provider + ' orphans:\n' + pprint.pformat(orphans) + '\n\n')

    def delete_orphans(self, provider, hosts_provider_id_list):
        pending_deletion = []
        provider_controller = globals()["psi_{}".format(provider)]
        provider_account = vars(self)["_PsiphonNetwork__{}_account".format(provider)]

        for host_provider_id, host_name in hosts_provider_id_list:
            # TODO: safety check to avoid delete production servers
            orphan = provider_controller.get_server(provider_account, host_provider_id)
            orphan_id = orphan['zone'] + '_' + orphan['id'] if provider == 'scaleway' else orphan.id
            print(textwrap.dedent('''
                  Provider ID:             %s
                  Host Name/Labe:          %s
                  Status:                  %s
                  Created At:              %s
                  IP Address:              %s
                  Region:                  %s
                  Tags:                    %s
                  ''') % ((
                      orphan_id,
                      orphan['name'],
                      orphan['state'],
                      orphan['creation_date'],
                      orphan['public_ip']['address'] if orphan['public_ip'] else "-",
                      orphan['zone'],
                      str(orphan['tags'])
                  ) if provider == 'scaleway' else (
                      str(orphan_id),
                      orphan.name,
                      orphan.state,
                      orphan.public_ips[0]['ip_address']['created_at'],
                      orphan.public_ips[0]['ip_address']['ip_address'],
                      'No Region infomation',
                      'VPS.net node has no tags'
                  ) if provider == 'vpsnet' else (
                      str(orphan_id),
                      orphan.name,
                      orphan.status,
                      orphan.created_at,
                      orphan.networks['v4'][0]['ip_address'],
                      orphan.region['slug'],
                      str(orphan.tags)
                  ) if provider == 'digitalocean' else (
                      str(orphan_id),
                      orphan.label,
                      orphan.status,
                      orphan.created.strftime('%Y-%m-%dT%H:%M:%S'),
                      orphan.ipv4[0],
                      orphan.region.id,
                      str(orphan.tags)
                  )))
            user_response = input("Do you want to delete this orphan host? ")
            if user_response in ['yes', 'y', 'Y', 'Yes']:
                print('Adding host to deletion list - the host: {}'.format(host_name))
                pending_deletion.append(orphan_id)
                #provider_controller.remove_server(provider_account, host_provider_id) # method delete server through API
            else:
                print("Do Nothing")

        user_confirm = input('Start deleting following orphan hosts: \n{}\nDo you want to process? '.format(pending_deletion))
        if user_confirm in ['yes', 'y', 'Y', 'Yes']:
            for i in pending_deletion:
                print("Deleting: {}".format(i))
                provider_controller.remove_server(provider_account, i) # method delete server through API
        else:
            print("Abort the delete orphans job.")


    def __copy_date_range(self, date_range):
        return (datetime.datetime(date_range[0].year,
                                  date_range[0].month,
                                  date_range[0].day,
                                  date_range[0].hour,
                                  date_range[0].minute),
                datetime.datetime(date_range[1].year,
                                  date_range[1].month,
                                  date_range[1].day,
                                  date_range[1].hour,
                                  date_range[1].minute))

    def __replace_propagation_channel_discovery_servers(self, propagation_channel_id):
        assert(self.is_locked)
        now = datetime.datetime.now()
        for old_server in self.__servers.values():
            # NOTE: don't instantiate today outside of this loop, otherwise jsonpickle will
            # serialize references to it (for all but the first server in this loop) which
            # are not unpickle-able
            today = datetime.datetime(now.year, now.month, now.day)
            if (old_server.propagation_channel_id == propagation_channel_id and
                old_server.discovery_date_range and
                (old_server.discovery_date_range[0] <= today < old_server.discovery_date_range[1])):
                old_server.discovery_date_range = (old_server.discovery_date_range[0], today)
                old_server.log('replaced')

    def _weighted_random_choice(self, choices):
        '''
        Assumes that each choice has a "rank" attribute, and that the rank is an integer.
        Returns the chosen members of the choices iterable.
        '''
        if not choices:
            raise ValueError('choices must not be empty')

        rank_total = sum([choice.rank for choice in choices])
        rand = random.randrange(rank_total)
        rank_accum = 0
        for choice in choices:
            rank_accum += choice.rank
            if rank_accum > rand:
                break
        return choice

    def __get_remote_server_list_signing_key_pair(self):
        if not self.__remote_server_list_signing_key_pair:
            assert(self.is_locked)
            self.__remote_server_list_signing_key_pair = \
                RemoteServerSigningKeyPair(
                    psi_ops_crypto_tools.generate_key_pair(
                        REMOTE_SERVER_SIGNING_KEY_PAIR_PASSWORD))

        return self.__remote_server_list_signing_key_pair

    def create_feedback_encryption_key_pair(self):
        '''
        Generate a feedback encryption key pair and wrapping password.
        Overwrites any existing values.
        '''

        assert(self.is_locked)

        if self.__feedback_encryption_key_pair:
            print('WARNING: You are overwriting the previous value')

        password = psi_utils.generate_password()

        self.__feedback_encryption_key_pair = \
            FeedbackEncryptionKeyPair(
                psi_ops_crypto_tools.generate_key_pair(password),
                password)

    def get_feedback_encryption_key_pair(self):
        '''
        Retrieves the feedback encryption keypair and wrapping password.
        Generates those values if they don't already exist.
        '''

        if not self.__feedback_encryption_key_pair:
            self.create_feedback_encryption_key_pair()

        return self.__feedback_encryption_key_pair

    def create_routes_signing_key_pair(self):
        '''
        Generate a routes signing key pair and wrapping password.
        Overwrites any existing values.
        '''

        assert(self.is_locked)

        if self.__routes_signing_key_pair:
            print('WARNING: You are overwriting the previous value')

        password = psi_utils.generate_password()

        self.__routes_signing_key_pair = \
            RoutesSigningKeyPair(
                psi_ops_crypto_tools.generate_key_pair(password),
                password)

    def get_routes_signing_key_pair(self):
        '''
        Retrieves the routes signing keypair and wrapping password.
        Generates those values if they don't already exist.
        '''

        if not self.__routes_signing_key_pair:
            self.create_routes_signing_key_pair()

        return self.__routes_signing_key_pair

    def get_feedback_upload_info(self):
        assert(self.__feedback_upload_info)
        return self.__feedback_upload_info

    def set_feedback_upload_info(self, upload_server, upload_path, upload_server_headers):
        assert(self.is_locked)
        if not self.__feedback_upload_info:
            self.__feedback_upload_info = FeedbackUploadInfo(upload_server, upload_path, upload_server_headers)
            self.__feedback_upload_info.log('FeedbackUploadInfo set for first time to: "%s", "%s", "%s"' % (upload_server, upload_path, upload_server_headers))
        else:
            self.__feedback_upload_info.upload_server = upload_server
            self.__feedback_upload_info.upload_path = upload_path
            self.__feedback_upload_info.upload_server_headers = upload_server_headers
            self.__feedback_upload_info.log('FeedbackUploadInfo modified to: "%s", "%s", "%s"' % (upload_server, upload_path, upload_server_headers))

    def get_feedback_upload_urls(self):
        feedback_upload_info = self.get_feedback_upload_info()

        feedback_upload_urls = []
        feedback_upload_urls.append({'URL': base64.b64encode('https://' + feedback_upload_info.upload_server + feedback_upload_info.upload_path),
                                     'RequestHeaders': dict(header.split(':') for header in feedback_upload_info.upload_server_headers.splitlines()),
                                     'OnlyAfterAttempts': 0,
                                     'SkipVerify': False})

        number_of_alternate_feedback_upload_urls = 3
        if self.__alternate_feedback_upload_urls:
            if len(self.__alternate_feedback_upload_urls) > number_of_alternate_feedback_upload_urls:
                alternate_feedback_upload_urls = random.sample(self.__alternate_feedback_upload_urls, number_of_alternate_feedback_upload_urls)
            else:
                alternate_feedback_upload_urls = self.__alternate_feedback_upload_urls

            for url in alternate_feedback_upload_urls:
                feedback_upload_urls.append({'URL': base64.b64encode(url),
                                             'RequestHeaders': dict(header.split(':') for header in feedback_upload_info.upload_server_headers.splitlines()),
                                             'OnlyAfterAttempts': 2,
                                             'SkipVerify': True})

        return feedback_upload_urls

    def __get_upgrade_package_signing_key_pair(self):
        if not self.__upgrade_package_signing_key_pair:
            assert(self.is_locked)
            self.__upgrade_package_signing_key_pair = \
                UpgradePackageSigningKeyPair(
                    psi_ops_crypto_tools.generate_key_pair(
                        UPGRADE_PACKAGE_SIGNING_KEY_PAIR_PASSWORD))

        return self.__upgrade_package_signing_key_pair

    def __split_tunnel_url_format(self):
        return 'https://s3.amazonaws.com/psiphon/routes/%s.route.zlib.json' # TODO get it from psi_ops_s3

    def __split_tunnel_signature_public_key(self):
        if self.__routes_signing_public_key:
            return self.__routes_signing_public_key

        return psi_ops_crypto_tools.get_base64_der_public_key(
                self.get_routes_signing_key_pair().pem_key_pair,
                self.get_routes_signing_key_pair().password)

    def __split_tunnel_dns_server(self):
        return '8.8.4.4'  # TODO get it from psinet?

    def build(
            self,
            propagation_channel_name,
            sponsor_name,
            remote_server_list_url_split,
            OSL_root_url_split,
            info_link_url,
            upgrade_url_split,
            get_new_version_url,
            get_new_version_email,
            faq_url,
            privacy_policy_url,
            platforms=None,
            test=False):
        if not platforms:
            platforms = [CLIENT_PLATFORM_WINDOWS, CLIENT_PLATFORM_ANDROID]

        propagation_channel = self.get_propagation_channel_by_name(propagation_channel_name)
        sponsor = self.get_sponsor_by_name(sponsor_name)

        remote_server_list_signature_public_key = \
            psi_ops_crypto_tools.get_base64_der_public_key(
                self.__get_remote_server_list_signing_key_pair().pem_key_pair,
                REMOTE_SERVER_SIGNING_KEY_PAIR_PASSWORD)

        feedback_encryption_public_key = \
            psi_ops_crypto_tools.get_base64_der_public_key(
                self.get_feedback_encryption_key_pair().pem_key_pair,
                self.get_feedback_encryption_key_pair().password)

        feedback_upload_info = self.get_feedback_upload_info()

        upgrade_signature_public_key = \
            psi_ops_crypto_tools.get_base64_der_public_key(
                self.__get_upgrade_package_signing_key_pair().pem_key_pair,
                UPGRADE_PACKAGE_SIGNING_KEY_PAIR_PASSWORD)

        builders = {
            CLIENT_PLATFORM_WINDOWS: psi_ops_build_windows.build_client,
            CLIENT_PLATFORM_ANDROID: psi_ops_build_android.build_client
        }

        for plugin in plugins:
            if hasattr(plugin, 'build_android_client'):
                builders[CLIENT_PLATFORM_ANDROID] = plugin.build_android_client

        sponsor_banner = sponsor.banner
        if sponsor.use_data_from_sponsor_id:
            sponsor_banner = self.__sponsors[sponsor.use_data_from_sponsor_id].banner

        # The *_urls_json params supercede the legacy *_url_split params

        alternate_download_url_domains = None
        number_of_alternate_download_url_domains = 3
        if self.__alternate_s3_bucket_domains:
            if len(self.__alternate_s3_bucket_domains) > number_of_alternate_download_url_domains:
                alternate_download_url_domains = random.sample(self.__alternate_s3_bucket_domains, number_of_alternate_download_url_domains)
            else:
                alternate_download_url_domains = self.__alternate_s3_bucket_domains

        def download_urls(url_split):
            urls = []
            urls.append({'URL': base64.b64encode(urlparse.urlunsplit(url_split)),
                         'OnlyAfterAttempts': 0,
                         'SkipVerify': False})
            if alternate_download_url_domains and url_split.path.startswith('/psiphon/'):
                for domain in alternate_download_url_domains:
                    urls.append({'URL': base64.b64encode('https://' + domain + url_split.path.split('/psiphon')[1]),
                                 'OnlyAfterAttempts': 2,
                                 'SkipVerify': True})
            return urls

        remote_server_list_urls = download_urls(remote_server_list_url_split)
        OSL_root_urls = download_urls(OSL_root_url_split)
        upgrade_urls = download_urls(upgrade_url_split)

        return [builders[platform](
                        propagation_channel.id,
                        sponsor.id,
                        base64.b64decode(sponsor_banner),
                        self.__get_encoded_server_list(propagation_channel.id, test=test, include_propagation_servers=test, client_platform=platform)[0],
                        remote_server_list_signature_public_key,
                        remote_server_list_url_split,
                        json.dumps(remote_server_list_urls).replace('"', '\\"'),
                        OSL_root_url_split,
                        json.dumps(OSL_root_urls).replace('"', '\\"'),
                        self.__server_entry_signing_key_pair[0],
                        self.__exchange_obfuscation_key,
                        feedback_encryption_public_key,
                        feedback_upload_info.upload_server,
                        feedback_upload_info.upload_path,
                        feedback_upload_info.upload_server_headers,
                        json.dumps(self.get_feedback_upload_urls()).replace('"', '\\"'),
                        info_link_url,
                        upgrade_signature_public_key,
                        upgrade_url_split,
                        json.dumps(upgrade_urls).replace('"', '\\"'),
                        get_new_version_url,
                        get_new_version_email,
                        faq_url,
                        privacy_policy_url,
                        self.__split_tunnel_url_format(),
                        self.__split_tunnel_signature_public_key(),
                        self.__split_tunnel_dns_server(),
                        self.__client_versions[platform][-1].version if self.__client_versions[platform] else 0,
                        propagation_channel.propagator_managed_upgrades,
                        test,
                        list(self.__android_home_tab_url_exclusions)) for platform in platforms]

    def __make_upgrade_package_from_build(self, build_filename):
        with open(build_filename, 'rb') as f:
            data = f.read()
        authenticated_data_package  = \
            psi_ops_crypto_tools.make_signed_data(
                self.__get_upgrade_package_signing_key_pair().pem_key_pair,
                UPGRADE_PACKAGE_SIGNING_KEY_PAIR_PASSWORD,
                base64.b64encode(data))
        upgrade_filename = build_filename + psi_ops_s3.DOWNLOAD_SITE_UPGRADE_SUFFIX
        f = gzip.open(upgrade_filename, 'wb')
        try:
            f.write(authenticated_data_package)
        finally:
            f.close()
        return upgrade_filename

    def __deploy_implementation_to_hosts(self, hosts):
        hosts_and_servers = [(host, [server for server in self.__servers.values() if server.host_id == host.id]) for host in hosts]
        psi_ops_deploy.deploy_implementation_to_hosts(
            hosts_and_servers,
            self.__get_own_encoded_server_entries_for_host,
            self.__discovery_strategy_value_hmac_key,
            plugins,
            self.__TCS_psiphond_config_values)

    def deploy(self):
        # Deploy as required:
        #
        # - Implementation to flagged hosts
        # - Builds for required channels and sponsors
        # - Publish, tweet
        # - Email and stats server config
        # - Remove hosts from providers that are marked for removal
        # - Websites
        # - OSLs
        # - Data to all hosts
        #
        # NOTE: Order is important. Hosts get new implementation before
        # new data, in case schema has changed; deploy builds before
        # deploying new data so an upgrade is available when it's needed

        assert(self.is_locked)

        # Host implementation

        hosts = [self.__hosts[host_id] for host_id in self.__deploy_implementation_required_for_hosts]
        self.__deploy_implementation_to_hosts(hosts)

        if len(self.__deploy_implementation_required_for_hosts) > 0:
            self.__deploy_implementation_required_for_hosts.clear()
            self.save()

        # Build

        for platform in self.__deploy_builds_required_for_campaigns:
            deployed_builds_for_platform = False
            for target in self.__deploy_builds_required_for_campaigns[platform].copy():

                propagation_channel_id, sponsor_id = target
                propagation_channel = self.__propagation_channels[propagation_channel_id]
                sponsor = self.__sponsors[sponsor_id]

                for campaign in list(filter(lambda x: x.propagation_channel_id == propagation_channel_id, sponsor.campaigns)):

                    if campaign.platforms != None and not platform in campaign.platforms:
                        continue

                    if not campaign.s3_bucket_name:
                        campaign.s3_bucket_name = psi_ops_s3.create_s3_website_bucket_name()
                        campaign.log('created s3 bucket %s' % (campaign.s3_bucket_name,))

                        # We're no longer actually creating buckets, so we
                        # don't need to save here.
                        # self.save()  # don't leak buckets

                        # When creating a new bucket we'll load the website into
                        # it. Rather than setting flags in all of the creation
                        # methods, we'll use the above creation as the chokepoint.
                        # After this we just have to worry about website updates.
                        # Note that this generates the site. It's not very efficient
                        # to do that here, but it happens infrequently enough to be okay.
                        self.update_static_site_content(sponsor, campaign, True)

                    # Remote server list: for clients to get new servers via S3,
                    # we embed the bucket URL in the build. The remote server
                    # list is placed in the S3 bucket.

                    remote_server_list_url_split = psi_ops_s3.get_s3_bucket_resource_url_split(
                                                campaign.s3_bucket_name,
                                                psi_ops_s3.DOWNLOAD_SITE_REMOTE_SERVER_LIST_FILENAME_COMPRESSED)

                    OSL_root_url_split = psi_ops_s3.get_s3_bucket_resource_url_split(
                                                campaign.s3_bucket_name,
                                                psi_ops_s3.DOWNLOAD_SITE_OSL_ROOT_PATH)

                    info_link_url = psi_ops_s3.get_s3_bucket_home_page_url(campaign.s3_bucket_name)
                    for plugin in plugins:
                        if hasattr(plugin, 'info_link_url'):
                            info_link_url = plugin.info_link_url(platform)

                    remote_server_list = \
                        psi_ops_crypto_tools.make_signed_data(
                            self.__get_remote_server_list_signing_key_pair().pem_key_pair,
                            REMOTE_SERVER_SIGNING_KEY_PAIR_PASSWORD,
                            '\n'.join(self.__get_encoded_server_list(propagation_channel.id)[0]))

                    # compressed server_list
                    # the entire file is compressed instead of just the payload
                    # because the compressed payload would need to be base64 encoded
                    # in the json contents of the file, losing compression
                    remote_server_list_compressed = zlib.compress(remote_server_list)

                    # Build for each client platform

                    client_build_filenames = {
                        CLIENT_PLATFORM_WINDOWS: psi_ops_s3.DOWNLOAD_SITE_WINDOWS_BUILD_FILENAME,
                        CLIENT_PLATFORM_ANDROID: psi_ops_s3.DOWNLOAD_SITE_ANDROID_BUILD_FILENAME
                    }
                    for plugin in plugins:
                        if hasattr(plugin, 'adjust_client_build_filenames'):
                            plugin.adjust_client_build_filenames(client_build_filenames)

                    s3_upgrade_resource_name = client_build_filenames[platform] + psi_ops_s3.DOWNLOAD_SITE_UPGRADE_SUFFIX

                    upgrade_url_split = psi_ops_s3.get_s3_bucket_resource_url_split(campaign.s3_bucket_name, s3_upgrade_resource_name)
                    get_new_version_url = psi_ops_s3.get_s3_bucket_download_page_url(campaign.s3_bucket_name)

                    assert(self.__default_email_autoresponder_account)
                    get_new_version_email = self.__default_email_autoresponder_account.email_address
                    if type(campaign.account) == EmailPropagationAccount:
                        get_new_version_email = campaign.account.email_address

                    faq_url = psi_ops_s3.get_s3_bucket_faq_url(campaign.s3_bucket_name)
                    privacy_policy_url = psi_ops_s3.get_s3_bucket_privacy_policy_url(campaign.s3_bucket_name)

                    build_filename = self.build(
                                        propagation_channel.name,
                                        sponsor.name,
                                        remote_server_list_url_split,
                                        OSL_root_url_split,
                                        info_link_url,
                                        upgrade_url_split,
                                        get_new_version_url,
                                        get_new_version_email,
                                        faq_url,
                                        privacy_policy_url,
                                        [platform])[0]

                    upgrade_filename = self.__make_upgrade_package_from_build(build_filename)

                    # Upload client builds
                    # We only upload the builds for Propagation Channel IDs that need to be known for the host.
                    # UPDATE: Now we copy all builds.  We know that this breaks compartmentalization.
                    # However, we do not want to prevent an upgrade in the case where a user has
                    # downloaded from multiple propagation channels, and might therefore be connecting
                    # to a server from one propagation channel using a build from a different one.
                    # UPDATE: Now clients get update packages out-of-band (S3). This server-hosted
                    # upgrade capability may be resurrected in the future if necessary.
                    #psi_ops_deploy.deploy_build_to_hosts(self.__hosts.values(), build_filename)

                    # Publish to propagation mechanisms

                    client_version = self.__client_versions[platform][-1].version if self.__client_versions[platform] else 0

                    psi_ops_s3.update_s3_download_in_buckets(
                        self.__aws_account,
                        [(build_filename, client_version, client_build_filenames[platform]),
                         (upgrade_filename, client_version, s3_upgrade_resource_name)],
                        remote_server_list,
                        remote_server_list_compressed,
                        [campaign.s3_bucket_name, campaign.alternate_s3_bucket_name])
                    # Don't log this, too much noise
                    #campaign.log('updated s3 bucket %s' % (campaign.s3_bucket_name,))

                    if campaign.propagation_mechanism_type == 'twitter':
                        message = psi_templates.get_tweet_message(campaign.s3_bucket_name)
                        psi_ops_twitter.tweet(campaign.account, message)
                        campaign.log('tweeted')
                    elif campaign.propagation_mechanism_type == 'email-autoresponder':
                        if not self.__deploy_email_config_required:
                            self.__deploy_email_config_required = True
                            # Don't log this, too much noise
                            #campaign.log('email push scheduled')

                # NOTE: before we added remote server lists, it used to be that
                # multiple campaigns with different buckets but the same prop/sponsor IDs
                # could share one build. The "deploy_builds_required_for_campaigns" dirty
                # flag granularity is a hold-over from that. In the current code, this
                # means some builds may be repeated unnecessarily in a failure case.

                self.__deploy_builds_required_for_campaigns[platform].remove(target)
                deployed_builds_for_platform = True

            # NOTE: it is too expensive to save too frequently.
            # Save only after finishing all builds for a platform.
            if deployed_builds_for_platform:
                self.save()

        # Email and stats server configs

        self.deploy_stats_config_if_required()

        if self.__deploy_email_config_required:
            self.push_email_config()
            self.__deploy_email_config_required = False
            self.save()

        # Remove hosts from providers that are marked for removal

        self.remove_hosts_from_providers()

        #
        # Website
        #
        if len(self.__deploy_website_required_for_sponsors) > 0:
            # Generate the static website from source
            website_generator.generate(WEBSITE_GENERATION_DIR)

            # Iterate through a copy so that we can remove as we go
            for sponsor_id in self.__deploy_website_required_for_sponsors.copy():
                sponsor = self.__sponsors[sponsor_id]
                for campaign in sponsor.campaigns:
                    if not campaign.s3_bucket_name:
                        campaign.s3_bucket_name = psi_ops_s3.create_s3_website_bucket_name()
                        campaign.log('created s3 bucket %s' % (campaign.s3_bucket_name,))
                        self.save()  # don't leak buckets

                    self.update_static_site_content(sponsor, campaign)

                self.__deploy_website_required_for_sponsors.remove(sponsor_id)

            self.save()

        # Pave OSLs

        if len(self.__deploy_pave_osls_required_for_propagation_channels) > 0:
            self.pave_OSLs(self.__deploy_pave_osls_required_for_propagation_channels)
            self.__deploy_pave_osls_required_for_propagation_channels.clear()
            self.save()

        # Host data

        if self.__deploy_data_required_for_all:
            psi_ops_deploy.deploy_data_to_hosts(
                self.get_hosts(),
                self.__compartmentalize_data_for_host,
                self.__TCS_traffic_rules_set,
                self.__TCS_OSL_config,
                self.__TCS_tactics_config_template,
                self.__TCS_blocklist_csv)
            self.__deploy_data_required_for_all = False
            self.save()


    def deploy_stats_config_if_required(self):
        if self.__deploy_stats_config_required:
            self.push_stats_config()
            self.push_devops_config()
            self.__deploy_stats_config_required = False
            self.save()


    def pave_OSLs(self, target_propagation_channel_ids, offset=None, period=None):
        # Note: Only writes to buckets for campaigns in target_propagation_channel_ids

        osl_config_filename = os.path.join('.', 'osl_config.json')
        osl_payload_filename = os.path.join('.', 'osl_payload.json')
        signing_key_filename = os.path.join('.', 'signing_key.pem')
        output_dir = tempfile.mkdtemp(prefix='osl')

        now = datetime.datetime.now()
        osl_servers = [server for server in self.__servers.values()
                       if server.osl_ids and server.osl_discovery_date_range and
                       server.osl_discovery_date_range[0] <= now < server.osl_discovery_date_range[1]]

        osl_payload = []
        for osl_server in osl_servers:
            osl_payload.append({'ServerEntry' : self.__get_encoded_server_entry(osl_server),
                                'OSLIDs' : osl_server.osl_ids})

        try:
            # Pave full OSL file sets for all propagation channels in the OSL config.

            osl_config_file = open(osl_config_filename, 'w')
            osl_config_file.write(self.__TCS_OSL_config)
            osl_config_file.close()

            osl_payload_file = open(osl_payload_filename, 'w')
            osl_payload_file.write(json.dumps(osl_payload))
            osl_payload_file.close()

            signing_key_file = open(signing_key_filename, 'w')
            signing_key_file.write(self.__get_remote_server_list_signing_key_pair().pem_key_pair)
            signing_key_file.close()

            config = json.loads(self.__TCS_OSL_config)

            # Source: https://github.com/Psiphon-Labs/psiphon-tunnel-core/tree/master/psiphon/common/osl/paver
            paver_binary = 'paver.exe'
            if os.name == 'posix':
                paver_binary = 'paver'

            paver_command_line = \
                [os.path.join('.', paver_binary),
                 "-config", osl_config_filename,
                 "-payload", osl_payload_filename,
                 "-key", signing_key_filename,
                 "-omit-md5sums", "0",
                 "-output", output_dir]

            if offset:
                paver_command_line += ["-offset", str(offset)]
            else:
                paver_command_line += ["-offset", "2880h"] # 120 days

            if period:
                paver_command_line += ["-period", str(period)]

            # Note: raises CalledProcessError when paver fails
            output = subprocess.check_output(paver_command_line, stderr=subprocess.STDOUT).decode()
            print(output)

            paved_propagation_channel_ids = set()
            for scheme_index, scheme in enumerate(config['Schemes']):
                for propagation_channel_id in scheme['PropagationChannelIDs']:
                    paved_propagation_channel_ids.add(propagation_channel_id)

            for propagation_channel_id in paved_propagation_channel_ids:

                if not propagation_channel_id in target_propagation_channel_ids:
                    continue

                prop_dir = os.path.join(output_dir, propagation_channel_id)
                upload_filenames = [os.path.join(prop_dir, filename) for filename in os.listdir(prop_dir)]

                for sponsor in self.__sponsors.values():
                    for campaign in sponsor.campaigns:
                        if campaign.propagation_channel_id == str(propagation_channel_id):
                            psi_ops_s3.update_s3_osl_with_files_in_buckets(
                                self.__aws_account,
                                [campaign.s3_bucket_name, campaign.alternate_s3_bucket_name],
                                upload_filenames)

            # Ensure all other buckets have a valid, empty osl-registry. Clients will
            # expect this to exist regardless of whether a propagation channel is part
            # of the OSL config.

            empty_osl_registry = zlib.compress(psi_ops_crypto_tools.make_signed_data(
                    self.__get_remote_server_list_signing_key_pair().pem_key_pair,
                    REMOTE_SERVER_SIGNING_KEY_PAIR_PASSWORD,
                    base64.b64encode('{"FileSpecs" : []}')))

            for sponsor in self.__sponsors.values():
                for campaign in sponsor.campaigns:
                    if not campaign.propagation_channel_id in paved_propagation_channel_ids:
                        if campaign.propagation_channel_id in target_propagation_channel_ids:
                            psi_ops_s3.update_s3_osl_key_in_buckets(
                                self.__aws_account,
                                [campaign.s3_bucket_name, campaign.alternate_s3_bucket_name],
                                'osl-registry',
                                empty_osl_registry)

        finally:
            try:
                os.remove(osl_config_filename)
                os.remove(osl_payload_filename)
                os.remove(signing_key_filename)
                shutil.rmtree(output_dir, ignore_errors=True)
            except:
                pass

    def get_current_propagation_channel_and_osl_ids_for_scheme(self, scheme_id):
        propagation_channel_ids = set()
        osl_ids = set()

        osl_config_filename = os.path.join('.', 'osl_config.json')

        try:
            # Pave full OSL file sets for all propagation channels in the OSL config.

            osl_config_file = open(osl_config_filename, 'w')
            osl_config_file.write(self.__TCS_OSL_config)
            osl_config_file.close()

            # Source: https://github.com/Psiphon-Labs/psiphon-tunnel-core/tree/master/psiphon/common/osl/paver
            paver_binary = 'paver.exe'
            if os.name == 'posix':
                paver_binary = 'paver'

            paver_command_line = \
                [os.path.join('.', paver_binary),
                 "-config", osl_config_filename,
                 "-list-scheme", str(scheme_id)]

            # Note: raises CalledProcessError when paver fails
            output = subprocess.check_output(paver_command_line, stderr=subprocess.STDOUT).decode()

            for line in output.strip().split('\n'):
                propagation_channel_id, osl_id = line.split()
                propagation_channel_ids.add(propagation_channel_id)
                osl_ids.add(osl_id)

        finally:
            try:
                os.remove(osl_config_filename)
            except:
                pass

        return propagation_channel_ids, osl_ids

    def update_static_site_content(self, sponsor, campaign, do_generate=False):
        assert(self.is_locked)

        if do_generate:
            # Generate the static website from source
            website_generator.generate(WEBSITE_GENERATION_DIR)

        assert(self.__default_email_autoresponder_account)
        get_new_version_email = self.__default_email_autoresponder_account.email_address
        if type(campaign.account) == EmailPropagationAccount:
            get_new_version_email = campaign.account.email_address

        sponsor_website_banner = sponsor.website_banner
        sponsor_website_banner_link = sponsor.website_banner_link
        if sponsor.use_data_from_sponsor_id:
            sponsor_website_banner = self.__sponsors[sponsor.use_data_from_sponsor_id].website_banner
            sponsor_website_banner_link = self.__sponsors[sponsor.use_data_from_sponsor_id].website_banner_link

        psi_ops_s3.update_website_in_buckets(
                        self.__aws_account,
                        [campaign.s3_bucket_name, campaign.alternate_s3_bucket_name],
                        campaign.custom_download_site,
                        WEBSITE_GENERATION_DIR,
                        sponsor_website_banner,
                        sponsor_website_banner_link,
                        get_new_version_email)
        campaign.log('updated website in S3 bucket %s' % (campaign.s3_bucket_name,))

    def update_routes(self):
        assert(self.is_locked)  # (host.log is called by deploy)
        psi_routes.make_routes()
        psi_ops_deploy.deploy_routes_to_hosts(self.__hosts.values())

    def update_external_signed_routes(self):
        psi_routes.make_signed_routes(
                self.get_routes_signing_key_pair().pem_key_pair,
                self.get_routes_signing_key_pair().password)
        psi_ops_s3.upload_signed_routes(
                self.__aws_account,
                psi_routes.GEO_ROUTES_ROOT,
                psi_routes.GEO_ROUTES_SIGNED_EXTENSION)

    def push_devops_config(self):
        assert(self.is_locked)
        print('push devops config...')

        temp_file = tempfile.NamedTemporaryFile(delete=False)
        try:
            temp_file.write(self.__compartmentalize_data_for_devops_server())
            temp_file.close()
            psi_ops_cms.delete_document(for_stats=False)
            psi_ops_cms.import_document(temp_file.name, False, True)
        finally:
            try:
                os.remove(temp_file.name)
            except:
                pass

    def push_stats_config(self):
        assert(self.is_locked)
        print('push stats config...')

        temp_file = tempfile.NamedTemporaryFile(delete=False)
        try:
            temp_file.write(self.__compartmentalize_data_for_stats_server())
            temp_file.close()
            psi_ops_cms.delete_document(for_stats=True)
            psi_ops_cms.import_document(temp_file.name, True, False)
        finally:
            try:
                os.remove(temp_file.name)
            except:
                pass

    def push_email_config(self):
        # Generate the email server config file, which is a JSON format
        # mapping every request email to a response body containing
        # download links.
        # Currently, we generate the entire config file for any change.

        assert(self.is_locked)
        print('push email config...')

        emails = []
        for sponsor in self.__sponsors.values():
            for campaign in sponsor.campaigns:
                if (campaign.propagation_mechanism_type == 'email-autoresponder' and
                    campaign.s3_bucket_name != None):

                    # Email without attachments
                    emails.append(
                        {
                         'email_addr': campaign.account.email_address,
                         'body':
                            [
                                ['plain', psi_templates.get_plaintext_email_content(
                                                campaign.s3_bucket_name,
                                                campaign.languages)],
                                ['html', psi_templates.get_html_email_content(
                                                campaign.s3_bucket_name,
                                                campaign.languages)]
                            ],
                         'attachments': None,
                         'send_method': 'SES'
                        })

                    # Email with attachments
                    attachments = []
                    if campaign.platforms == None or CLIENT_PLATFORM_WINDOWS in campaign.platforms:
                        attachments.append([campaign.s3_bucket_name,
                                            psi_ops_s3.DOWNLOAD_SITE_WINDOWS_BUILD_FILENAME,
                                            psi_ops_s3.EMAIL_RESPONDER_WINDOWS_ATTACHMENT_FILENAME])
                    if campaign.platforms == None or CLIENT_PLATFORM_ANDROID in campaign.platforms:
                        attachments.append([campaign.s3_bucket_name,
                                            psi_ops_s3.DOWNLOAD_SITE_ANDROID_BUILD_FILENAME,
                                            psi_ops_s3.EMAIL_RESPONDER_ANDROID_ATTACHMENT_FILENAME])

                    emails.append(
                        {
                         'email_addr': campaign.account.email_address,
                         'body':
                            [
                                ['plain', psi_templates.get_plaintext_attachment_email_content(
                                                campaign.s3_bucket_name,
                                                psi_ops_s3.EMAIL_RESPONDER_WINDOWS_ATTACHMENT_FILENAME,
                                                psi_ops_s3.EMAIL_RESPONDER_ANDROID_ATTACHMENT_FILENAME,
                                                campaign.languages,
                                                campaign.platforms)],
                                ['html', psi_templates.get_html_attachment_email_content(
                                                campaign.s3_bucket_name,
                                                psi_ops_s3.EMAIL_RESPONDER_WINDOWS_ATTACHMENT_FILENAME,
                                                psi_ops_s3.EMAIL_RESPONDER_ANDROID_ATTACHMENT_FILENAME,
                                                campaign.languages,
                                                campaign.platforms)]
                            ],
                         'attachments': attachments,
                         'send_method': 'SMTP'
                        })
                    # Don't log this, too much noise
                    #campaign.log('configuring email')

        psi_ops_s3.put_string_to_key_in_bucket(self.__aws_account,
                                               self.__automation_bucket,
                                               EMAIL_RESPONDER_CONFIG_BUCKET_KEY,
                                               json.dumps(emails, indent=2),
                                               False)  # not public

    def upgrade_all_TCS_hosts(self):
        TCS_hosts = [host for host in self.__hosts.values() if host.is_TCS]
        self.__deploy_implementation_to_hosts(TCS_hosts)

    def add_legacy_server_version(self):
        assert(self.is_locked)
        # Marks all hosts for re-deployment of server implementation
        for host in self.__hosts.values():
            if host.is_TCS:
                continue
            self.__deploy_implementation_required_for_hosts.add(host.id)
            host.log('marked for implementation deployment')

    def set_TCS_traffic_rules_set(self, traffic_rules_set):
        assert(self.is_locked)

        # Check that the input is valid JSON
        json.loads(traffic_rules_set)

        self.__TCS_traffic_rules_set = traffic_rules_set

        self.__deploy_data_required_for_all = True

    def set_TCS_OSL_config(self, OSL_config):
        assert(self.is_locked)

        # Check that the input is valid JSON
        json.loads(OSL_config)

        self.__TCS_OSL_config = OSL_config

        self.__deploy_data_required_for_all = True

        for propagation_channel_id in self.__propagation_channels:
            self.__deploy_pave_osls_required_for_propagation_channels.add(propagation_channel_id)

    def set_TCS_tactics_config_template(self, tactics_config_template):
        assert(self.is_locked)

        # Check that the input is valid JSON
        json.loads(tactics_config_template)

        self.__TCS_tactics_config_template = tactics_config_template

        self.__deploy_data_required_for_all = True

    def set_TCS_psiphond_config_values(self, psiphond_config_values):
        assert(self.is_locked)
        assert(isinstance(psiphond_config_values, dict))

        self.__TCS_psiphond_config_values = psiphond_config_values

        for host in self.__hosts.values():
            if host.is_TCS:
                self.__deploy_implementation_required_for_hosts.add(host.id)

    def set_TCS_blocklist_csv(self, blocklist_csv):
        assert(self.is_locked)

        # Check that the CSV is valid
        csvreader = csv.reader(blocklist_csv.split('\n'), delimiter=',')
        for row in csvreader:
            if row:
                assert(len(row) == 3)

        self.__TCS_blocklist_csv = blocklist_csv

        self.__deploy_data_required_for_all = True

    def add_TCS_server_version(self):
        assert(self.is_locked)
        # Marks all hosts for re-deployment of server implementation
        for host in self.__hosts.values():
            if host.is_TCS:
                self.__deploy_implementation_required_for_hosts.add(host.id)
                host.log('marked for implementation deployment')

    def add_client_version(self, platform, description):
        assert(self.is_locked)
        assert(platform in [CLIENT_PLATFORM_WINDOWS, CLIENT_PLATFORM_ANDROID])
        # Records the new version number to trigger upgrades
        next_version = 1
        if len(self.__client_versions[platform]) > 0:
            next_version = int(self.__client_versions[platform][-1].version) + 1
        client_version = ClientVersion(str(next_version), description)
        self.__client_versions[platform].append(client_version)
        # Mark deploy flag to rebuild and upload all clients
        for sponsor in self.__sponsors.values():
            for campaign in sponsor.campaigns:
                self.__deploy_builds_required_for_campaigns[platform].add(
                        (campaign.propagation_channel_id, sponsor.id))
                # Don't log this, too much noise
                #campaign.log('marked for build and publish (upgraded %s client)' % (platform,))
        # Need to deploy data as well for auto-update
        self.__deploy_data_required_for_all = True

    def get_server_entry(self, server_id):
        server = list(filter(lambda x: x.id == server_id, self.__servers.values()))[0]
        return self.__get_encoded_server_entry(server)

    def deploy_implementation_and_data_for_host_with_server(self, server_id):
        server = list(filter(lambda x: x.id == server_id, self.__servers.values()))[0]
        host = list(filter(lambda x: x.id == server.host_id, self.__hosts.values()))[0]
        servers = [server for server in self.__servers.values() if server.host_id == host.id]
        psi_ops_deploy.deploy_implementation(host, servers, self.__discovery_strategy_value_hmac_key, plugins, self.__TCS_psiphond_config_values)
        psi_ops_deploy.deploy_data(
            host,
            self.__compartmentalize_data_for_host(host.id, host.is_TCS),
            self.__TCS_traffic_rules_set,
            self.__TCS_OSL_config,
            self.__TCS_tactics_config_template,
            self.__TCS_blocklist_csv)

    def deploy_implementation_and_data_for_propagation_channel(self, propagation_channel_name):
        propagation_channel = self.get_propagation_channel_by_name(propagation_channel_name)
        servers = [server for server in self.__servers.values() if server.propagation_channel_id == propagation_channel.id]
        for server in servers:
            self.deploy_implementation_and_data_for_host_with_server(server.id)

    def set_aws_account(self, access_id, secret_key):
        assert(self.is_locked)
        psi_utils.update_recordtype(
            self.__aws_account,
            access_id=access_id, secret_key=secret_key)

    def upsert_provider_rank(self, provider, rank):
        '''
        Inserts or updates a Provider-Rank entry. The "key" for an entry is provider.
        rank: the higher the score, the more the provider will be preferred when
            provideres are being randomly selected among.
        '''
        assert(self.is_locked)
        if provider not in ProviderRank.provider_values:
            raise ValueError('bad provider value: %s' % provider)

        pr = ProviderRank()
        found = False
        for existing_pr in self.__provider_ranks:
            if existing_pr.provider == provider:
                pr = existing_pr
                found = True
                break

        if not found:
            self.__provider_ranks.append(pr)

        psi_utils.update_recordtype(
            pr,
            provider=provider, rank=rank)

    def set_linode_account(self, api_key, base_id, base_ip_address, base_ssh_port,
                           base_root_password, base_stats_username, base_host_public_key,
                           base_known_hosts_entry, base_rsa_private_key, base_rsa_public_key,
                           base_tarball_path, api_token):
        assert(self.is_locked)
        psi_utils.update_recordtype(
            self.__linode_account,
            api_key=api_key, base_id=base_id, base_ip_address=base_ip_address,
            base_ssh_port=base_ssh_port, base_root_password=base_root_password,
            base_stats_username=base_stats_username, base_host_public_key=base_host_public_key,
            base_known_hosts_entry=base_known_hosts_entry, base_rsa_private_key=base_rsa_private_key,
            base_rsa_public_key=base_rsa_public_key, base_tarball_path=base_tarball_path, api_token=api_token)

    def set_digitalocean_account(self, client_id, api_key, base_id, base_size_id, base_region_id, base_ssh_port,
                                 base_stats_username, base_host_public_key,
                                 base_rsa_private_key, ssh_key_template_id):
        assert(self.is_locked)
        psi_utils.update_recordtype(
            self.__digitalocean_account,
            client_id=client_id, api_key=api_key, base_id=base_id,
            base_size_id=base_size_id, base_region_id=base_region_id, base_ssh_port=base_ssh_port,
            base_stats_username=base_stats_username, base_host_public_key=base_host_public_key,
            base_rsa_private_key=base_rsa_private_key, ssh_key_template_id=ssh_key_template_id)

    def set_vpsnet_account(self, account_id, api_key, api_base_url, base_ssh_port,
                           base_root_password, base_stats_username,
                           base_cloud_id, base_system_template, base_ssd_plan):
        assert(self.is_locked)
        psi_utils.update_recordtype(
            self.__vpsnet_account,
            account_id=account_id, api_key=api_key, api_base_url=api_base_url,
            base_ssh_port=base_ssh_port, base_root_password=base_root_password,
            base_stats_username=base_stats_username, base_cloud_id=base_cloud_id,
            base_system_template=base_system_template, base_ssd_plan=base_ssd_plan)

    def set_vps247_account(self, account_id, api_key, api_base_url, base_ssh_port,
                        base_root_password, base_stats_username,
                        base_rsa_private_key, base_region_id, base_package_id):
        assert(self.is_locked)
        psi_utils.update_recordtype(
            self.__vps247_account,
            account_id=account_id, api_key=api_key, api_base_url=api_base_url, base_ssh_port=base_ssh_port,
            base_root_password=base_root_password, base_stats_username=base_stats_username,
            base_rsa_private_key=base_rsa_private_key,
            base_region_id=base_region_id, base_package_id=base_package_id)

    def upsert_elastichosts_account(self, zone, uuid, api_key, base_drive_id,
                                    cpu, mem, base_host_public_key, root_username,
                                    base_root_password, base_ssh_port, stats_username, rank):
        '''
        Inserts or updates an ElasticHosts account information entry. The "key"
        for an entry is zone+uuid.
        rank: the higher the score, the more the account will be preferred when
            the ElasticHosts accounts are being randomly selected among.
        '''
        assert(self.is_locked)
        if zone not in ElasticHostsAccount.zone_values:
            raise ValueError('bad zone value: %s' % zone)

        acct = ElasticHostsAccount()
        found = False
        for existing_acct in self.__elastichosts_accounts:
            if existing_acct.zone == zone and existing_acct.uuid == uuid:
                acct = existing_acct
                found = True
                break

        if not found:
            self.__elastichosts_accounts.append(acct)

        psi_utils.update_recordtype(
            acct,
            zone=zone, uuid=uuid,
            api_key=acct.api_key if api_key is None else api_key,
            base_drive_id=acct.base_drive_id if base_drive_id is None else base_drive_id,
            cpu=acct.cpu if cpu is None else cpu,
            mem=acct.mem if mem is None else mem,
            base_host_public_key=acct.base_host_public_key if base_host_public_key is None else base_host_public_key,
            root_username=acct.root_username if root_username is None else root_username,
            base_root_password=acct.base_root_password if base_root_password is None else base_root_password,
            base_ssh_port=acct.base_ssh_port if base_ssh_port is None else base_ssh_port,
            stats_username=acct.stats_username if stats_username is None else stats_username,
            rank=acct.rank if rank is None else rank)

    def set_automation_bucket(self, bucket):
        assert(self.is_locked)
        self.__automation_bucket = bucket
        self.__deploy_email_config_required = True
        # TODO: Log the change? Where?

    def set_stats_server_account(self, ip_address, ssh_port,
                                 ssh_username, ssh_password, ssh_host_key):
        assert(self.is_locked)
        psi_utils.update_recordtype(
            self.__stats_server_account,
            ip_address=ip_address, ssh_port=ssh_port, ssh_username=ssh_username,
            ssh_password=ssh_password, ssh_host_key=ssh_host_key)

    def add_speed_test_url(self, server_address, server_port, request_path):
        assert(self.is_locked)
        if (server_address, server_port, request_path) not in [
                (s.server_address, s.server_port, s.request_path) for s in self.__speed_test_urls]:
            self.__speed_test_urls.append(SpeedTestURL(server_address, server_port, request_path))
            self.__deploy_data_required_for_all = True

    def __get_encoded_server_entry(self, server):

        # TCS web server certificate has PEM headers and newlines, so strip those now
        # for legacy format compatibility
        web_server_certificate = server.web_server_certificate
        host = self.get_host_for_server(server)
        if host and host.is_TCS:
            web_server_certificate = ''.join(server.web_server_certificate.split('\n')[1:-2])

        # Double-check that we're not giving our blank server credentials
        # ...this has happened in the past when following manual build steps
        assert(len(server.ip_address) > 1)
        assert(len(server.web_server_port) > 1)
        assert(len(server.web_server_secret) > 1)
        assert(len(web_server_certificate) > 1)

        # Except for legacy VPN servers, we now exclude the fields required
        # for using the legacy "web" API. All tunnel-core clients with the
        # following code support and prefer the "ssh" API, and all but legacy
        # VPN servers support the ssh API:
        #
        # https://github.com/Psiphon-Labs/psiphon-tunnel-core/commit/521681930a08ae6672429fce9445bd4925adf263
        #
        # Omitting the web server certificate value significantly reduces the
        # size of server entries.
        #
        # web_server_secret is still required in the ssh API.

        include_web_api_fields = (server.capabilities['handshake'] and server.capabilities['VPN'])

        # Extended (i.e., new) entry fields are in a JSON string
        extended_config = {}

        # NOTE: also putting original values in extended config for easier parsing for new clients
        extended_config['ipAddress'] = server.ip_address
        extended_config['webServerSecret'] = server.web_server_secret
        if include_web_api_fields:
            extended_config['webServerPort'] = server.web_server_port
            extended_config['webServerCertificate'] = web_server_certificate

        extended_config['sshPort'] = int(server.ssh_port) if server.ssh_port else 0
        extended_config['sshUsername'] = server.ssh_username if server.ssh_username else ''
        extended_config['sshPassword'] = server.ssh_password if server.ssh_password else ''

        extended_config['sshHostKey'] = ''
        if server.ssh_host_key:
            ssh_host_key_type, extended_config['sshHostKey'] = server.ssh_host_key.split(' ')
            assert(ssh_host_key_type == 'ssh-rsa')

        extended_config['sshObfuscatedPort'] = int(server.ssh_obfuscated_port) if server.ssh_obfuscated_port else 0
        # Use the latest alternate port unless tunneling through meek
        if server.alternate_ssh_obfuscated_ports and not (server.capabilities['FRONTED-MEEK'] or server.capabilities['UNFRONTED-MEEK'] or server.capabilities['UNFRONTED-MEEK-SESSION-TICKET']):
            extended_config['sshObfuscatedPort'] = int(server.alternate_ssh_obfuscated_ports[-1])
        extended_config['sshObfuscatedKey'] = server.ssh_obfuscated_key if server.ssh_obfuscated_key else ''

        # To minimize server entry size, unused fields are now omitted. (The
        # size savings is relatively small for now, until we retire the
        # web_server_certificate field -- the two copies of which dominate the
        # server entry size.)
        #
        # Previously, unused meek fields were populated with blank values.
        # Tunnel-core clients will automatically provide zero values for
        # omitted fields. Legacy clients do not reference these meek fields
        # unless the server entry has a meek capability; and legacy clients
        # predate QUIC, TapDance, and Conjure-bsed protocols.
        #
        # Certain potentially unused fields _are_ referenced by legacy code, for
        # example sshPort, so we still populate these with blank values.
        #
        # Windows legacy: https://github.com/Psiphon-Inc/psiphon-windows/blob/master/src/serverlist.cpp#L639-L676
        #
        # Android legacy: https://github.com/Psiphon-Inc/psiphon-android-historical/blob/1820ddf294c26e0f32b8bbeca6285f38f8449243/PsiphonAndroidLibrary/src/com/psiphon3/psiphonlibrary/ServerInterface.java#L1931-L1968

        if server.ssh_obfuscated_quic_port:
            extended_config['sshObfuscatedQUICPort'] = int(server.ssh_obfuscated_quic_port)

        if server.ssh_obfuscated_tapdance_port:
            extended_config['sshObfuscatedTapdancePort'] = int(server.ssh_obfuscated_tapdance_port)

        if server.ssh_obfuscated_conjure_port:
            extended_config['sshObfuscatedConjurePort'] = int(server.ssh_obfuscated_conjure_port)

        host = self.__hosts[server.host_id]
        extended_config['region'] = host.region

        server_capabilities = copy_server_capabilities(server.capabilities) if server.capabilities else None
        if server_capabilities and server_capabilities['UNFRONTED-MEEK'] and int(host.meek_server_port) == 443:
            server_capabilities['UNFRONTED-MEEK'] = False
            server_capabilities['UNFRONTED-MEEK-HTTPS'] = True

        if host.meek_server_port:
            extended_config['meekServerPort'] = int(host.meek_server_port)
        if host.meek_server_obfuscated_key:
            extended_config['meekObfuscatedKey'] = host.meek_server_obfuscated_key
        if host.meek_server_fronting_domain:
            extended_config['meekFrontingDomain'] = host.meek_server_fronting_domain
        if host.meek_server_fronting_host:
            extended_config['meekFrontingHost'] = host.meek_server_fronting_host
        if host.meek_cookie_encryption_public_key:
            extended_config['meekCookieEncryptionPublicKey'] = host.meek_cookie_encryption_public_key

        if host.meek_server_fronting_domain:
            # Copy the set to avoid shuffling the original
            alternate_meek_fronting_addresses = list(self.__alternate_meek_fronting_addresses[host.meek_server_fronting_domain])
            if len(alternate_meek_fronting_addresses) > 0:
                random.shuffle(alternate_meek_fronting_addresses)
                extended_config['meekFrontingAddresses'] = alternate_meek_fronting_addresses[:3]

            extended_config['meekFrontingAddressesRegex'] = self.__alternate_meek_fronting_addresses_regex[host.meek_server_fronting_domain]
            extended_config['meekFrontingDisableSNI'] = self.__meek_fronting_disable_SNI[host.meek_server_fronting_domain]

        if host.alternate_meek_server_fronting_hosts:
            # Copy the set to avoid shuffling the original
            alternate_meek_server_fronting_hosts = list(host.alternate_meek_server_fronting_hosts)
            random.shuffle(alternate_meek_server_fronting_hosts)
            extended_config['meekFrontingHosts'] = alternate_meek_server_fronting_hosts[:3]
            if server_capabilities['FRONTED-MEEK']:
                server_capabilities['FRONTED-MEEK-HTTP'] = True

        if host.fronting_provider_id:
            extended_config['frontingProviderID'] = host.fronting_provider_id

        if host.tactics_request_public_key:
            extended_config['tacticsRequestPublicKey'] = host.tactics_request_public_key
        if host.tactics_request_obfuscated_key:
            extended_config['tacticsRequestObfuscatedKey'] = host.tactics_request_obfuscated_key

        extended_config['capabilities'] = [capability for capability, enabled in server_capabilities.items() if enabled] if server_capabilities else []

        if host.passthrough_address is not None and len(host.passthrough_address) > 0:
            masked_capabilities = []
            for capability in extended_config['capabilities']:
                if psi_ops_deploy.server_entry_capability_supports_passthrough(capability):
                    capability += '-PASSTHROUGH-v2' if host.passthrough_version == 2 else '-PASSTHROUGH'
                masked_capabilities.append(capability)
            extended_config['capabilities'] = masked_capabilities

        if host.limit_quic_versions:
            extended_config['limitQUICVersions'] = host.limit_quic_versions

        if not host.enable_gquic:
            extended_config['capabilities'] = ['QUICv1' if capability == 'QUIC' else capability for capability in extended_config['capabilities']]

        extended_config['configurationVersion'] = server.configuration_version

        # To minimize server entry size, we now stub in minimal placeholders
        # for the legacy prefix of space-delimited field values. Only legacy
        # VPN Windows clients use these values. All tunnel-core clients still
        # expect a prefix of 5 space delimited fields when parsing server
        # entries. It is sufficient to use single character placeholders as
        # values, which will be ignored.

        prefix_ip_address = '0'
        prefix_web_server_port = '0'
        prefix_web_server_secret = '0'
        prefix_web_server_certificate = '0'

        if include_web_api_fields:
            prefix_ip_address = server.ip_address
            prefix_web_server_port = server.web_server_port
            prefix_web_server_secret = server.web_server_secret
            prefix_web_server_certificate = web_server_certificate

        encoded_server_entry = binascii.hexlify('{} {} {} {} {}'.format(
                                    prefix_ip_address,
                                    prefix_web_server_port,
                                    prefix_web_server_secret,
                                    prefix_web_server_certificate,
                                    json.dumps(extended_config)).encode()).decode()

        # The following server entries will be signed, once server_entry_signing_key_pair is initialized:
        # entries embedded in client builds; entries paved into remote and obfuscated server lists; entries
        # used in test_server; discovery entries paved into psinet for psiphond.
        #
        # The following will _not_ be signed: discovery entries issued by legacy, psi_web-based servers.

        if self.__server_entry_signing_key_pair != None:
            encoded_server_entry = self.sign_encoded_server_entry(encoded_server_entry)

        return encoded_server_entry

    def sign_encoded_server_entry(self, encoded_server_entry):
        server_entry_signer_binary = 'server-entry-signer.exe'
        if os.name == 'posix':
            server_entry_signer_binary = 'server-entry-signer'
        args = [os.path.join('.', server_entry_signer_binary), 'sign']
        env = {'SIGNER_PUBLIC_KEY': str(self.__server_entry_signing_key_pair[0]),
               'SIGNER_PRIVATE_KEY': str(self.__server_entry_signing_key_pair[1]),
               'SIGNER_SERVER_ENTRY': encoded_server_entry}
        return subprocess.Popen(args, env=env, stdout=subprocess.PIPE).communicate()[0].decode().strip()

    def __get_encoded_server_list(self, propagation_channel_id,
                                  client_ip_address_strategy_value=None, event_logger=None, discovery_date=None, test=False, include_propagation_servers=True, client_platform=None):
        if not client_ip_address_strategy_value:
            # embedded (propagation) server list
            # output all servers for propagation channel ID with no discovery date
            # NEW: include a random selection of permanent servers for greater load balancing
            permanent_server_ids = [server.id for server in self.__servers.values()
                                    if server.propagation_channel_id != propagation_channel_id
                                    and server.is_permanent]
            random.shuffle(permanent_server_ids)
            if client_platform == CLIENT_PLATFORM_WINDOWS:
                permanent_server_ids = permanent_server_ids[0:100]
            else:
                permanent_server_ids = permanent_server_ids[0:400]

            servers = [server for server in self.__servers.values()
                       if (server.propagation_channel_id == propagation_channel_id and
                           (server.is_permanent or (server.is_embedded and include_propagation_servers)))
                       or (not test and (server.id in permanent_server_ids))]
        else:
            # discovery case
            if not discovery_date:
                discovery_date = datetime.datetime.now()


            # All discovery servers that are discoverable on this day are eligable for discovery.
            # Note: use used to compartmentalize this list by propagation channel, but now we
            # do not, making more discovery servers more broadly available and feeding into
            # the following discovery strategies.

            candidate_servers = [server for server in self.__servers.values()
                                 if server.discovery_date_range is not None and
                                 server.discovery_date_range[0] <= discovery_date < server.discovery_date_range[1]]

            servers = psi_ops_discovery.select_servers(candidate_servers, client_ip_address_strategy_value)

        # optional logger (used by server to log each server IP address disclosed)
        if event_logger:
            for server in servers:
                event_logger(server.ip_address)
        return ([self.__get_encoded_server_entry(server) for server in servers],
                [server.egress_ip_address for server in servers])

    def __get_sponsor_home_pages(self, sponsor_id, region, client_platform):
        # Web server support function: fails gracefully
        if sponsor_id not in self.__sponsors:
            return []
        sponsor = self.__sponsors[sponsor_id]
        sponsor_home_pages = []
        home_pages = sponsor.home_pages
        if client_platform in (CLIENT_PLATFORM_ANDROID, CLIENT_PLATFORM_IOS):
            if sponsor.mobile_home_pages:
                home_pages = sponsor.mobile_home_pages
        # case: lookup succeeded and corresponding region home page found
        if region in home_pages:
            sponsor_home_pages = [home_page.url for home_page in home_pages[region]]
        # case: lookup failed or no corresponding region home page found --> use default
        if not sponsor_home_pages and 'None' in home_pages:
            sponsor_home_pages = [home_page.url for home_page in home_pages['None']]
        # client_region query parameter substitution
        sponsor_home_pages = [sponsor_home_page.replace('client_region=XX', 'client_region=' + region)
                                for sponsor_home_page in sponsor_home_pages]
        return sponsor_home_pages

    def _get_sponsor_page_view_regexes(self, sponsor_id):
        # Web server support function: fails gracefully
        if sponsor_id not in self.__sponsors:
            return []
        sponsor = self.__sponsors[sponsor_id]
        return sponsor.page_view_regexes

    def _get_sponsor_https_request_regexes(self, sponsor_id):
        # Web server support function: fails gracefully
        if sponsor_id not in self.__sponsors:
            return []
        sponsor = self.__sponsors[sponsor_id]
        return sponsor.https_request_regexes

    def __check_upgrade(self, platform, client_version):
        # check last version number against client version number
        # assumes versions list is in ascending version order
        if not self.__client_versions.get(platform):
            return None
        last_version = self.__client_versions[platform][-1].version
        if int(last_version) > int(client_version):
            return last_version
        return None

    def handshake(self, server_ip_address, client_ip_address_strategy_value,
                  client_region, propagation_channel_id, sponsor_id,
                  client_platform_string, client_version, event_logger=None):
        # Legacy handshake output is a series of Name:Value lines returned to
        # the client. That format will continue to be supported (old client
        # versions expect it), but the new format of a JSON-ified object will
        # also be output.

        config = {}

        # Match a client platform to client_platform_string
        platform = CLIENT_PLATFORM_WINDOWS
        if CLIENT_PLATFORM_ANDROID.lower() in client_platform_string.lower():
            platform = CLIENT_PLATFORM_ANDROID
        elif client_platform_string.startswith(CLIENT_PLATFORM_IOS):
            platform = CLIENT_PLATFORM_IOS

        if sponsor_id not in self.__sponsors and self.__default_sponsor_id and self.__default_sponsor_id in self.__sponsors:
            sponsor_id = self.__default_sponsor_id

        # Randomly choose one landing page from a set of landing pages
        # to give the client to open when connection established
        homepages = self.__get_sponsor_home_pages(sponsor_id, client_region, platform)
        random.shuffle(homepages)
        config['homepages'] = homepages

        # Tell client if an upgrade is available
        config['upgrade_client_version'] = self.__check_upgrade(platform, client_version)

        # Discovery
        # NOTE: Clients are expecting at least an empty list
        config['encoded_server_list'] = []
        if client_ip_address_strategy_value:
            config['encoded_server_list'], _ = \
                        self.__get_encoded_server_list(
                                                    propagation_channel_id,
                                                    client_ip_address_strategy_value,
                                                    event_logger=event_logger)

        # VPN relay protocol info
        # Note: The VPN PSK will be added in higher up the call stack

        # SSH relay protocol info
        #
        # SSH Session ID is a randomly generated unique ID used for
        # client-side session duration reporting
        #
        server = next(server for server in self.__servers.values()
                      if server.internal_ip_address == server_ip_address)

        config['ssh_username'] = server.ssh_username
        config['ssh_password'] = server.ssh_password
        ssh_host_key_type, config['ssh_host_key'] = server.ssh_host_key.split(' ')
        assert(ssh_host_key_type == 'ssh-rsa')
        config['ssh_session_id'] = binascii.hexlify(os.urandom(8)).decode()
        if server.ssh_port:
            config['ssh_port'] = int(server.ssh_port)
        if server.ssh_obfuscated_port:
            config['ssh_obfuscated_port'] = int(server.ssh_obfuscated_port)
            config['ssh_obfuscated_key'] = server.ssh_obfuscated_key
        if server.alternate_ssh_obfuscated_ports and not (server.capabilities['FRONTED-MEEK'] or server.capabilities['UNFRONTED-MEEK']):
            config['ssh_obfuscated_port'] = int(server.alternate_ssh_obfuscated_ports[-1])
            config['ssh_obfuscated_key'] = server.ssh_obfuscated_key

        # Give client a set of regexes indicating which pages should have individual stats
        config['page_view_regexes'] = []
        for sponsor_regex in self._get_sponsor_page_view_regexes(sponsor_id):
            config['page_view_regexes'].append({
                                                'regex': sponsor_regex.regex,
                                                'replace': sponsor_regex.replace
                                                })

        config['https_request_regexes'] = []
        for sponsor_regex in self._get_sponsor_https_request_regexes(sponsor_id):
            config['https_request_regexes'].append({
                                                'regex': sponsor_regex.regex,
                                                'replace': sponsor_regex.replace
                                                })

        # If there are speed test URLs, select one at random and return it
        if self.__speed_test_urls:
            speed_test_url = random.choice(self.__speed_test_urls)
            config['speed_test_url'] = {
                'server_address': speed_test_url.server_address,
                # For backwards-compatibility reasons, this can't be cast to int
                'server_port': speed_test_url.server_port,
                'request_path': speed_test_url.request_path
            }

        return config

    def get_host_by_provider_id(self, provider_id):
        for host in self.__hosts.values():
            if host.provider_id and host.provider_id == provider_id:
                return host

    def get_host_for_server(self, server):
        return self.__hosts[server.host_id]

    def get_hosts(self):
        return list(self.__hosts.values())

    def get_servers(self):
        return list(self.__servers.values())

    def get_propagation_channels(self):
        return list(self.__propagation_channels.values())

    def get_sponsors(self):
        return list(self.__sponsors.values())

    def __compartmentalize_data_for_host(self, host_id, is_TCS, discovery_date=datetime.datetime.now()):
        # Create a compartmentalized database with only the information needed by a particular host
        # - all propagation channels because any client may connect to servers on this host
        # - host data
        #   only region info is required for discovery
        # - servers data
        #   omit discovery servers not on this host whose discovery time period has elapsed
        #   also, omit propagation servers not on this host
        #   (not on this host --> because servers on this host still need to run, even if not discoverable)
        # - send home pages for all sponsors, but omit names, banners, campaigns
        # - send versions info for upgrades

        if is_TCS:
            return self.__compartmentalize_data_for_tcs(discovery_date)

        copy = PsiphonNetwork(initialize_plugins=False)

        for propagation_channel in self.__propagation_channels.values():
            copy.__propagation_channels[propagation_channel.id] = PropagationChannel(
                                                                    propagation_channel.id,
                                                                    '',  # Omit name
                                                                    '',  # Omit mechanism type
                                                                    '',  # Omit propagator_managed_upgrades
                                                                    '',  # Omit new server counts
                                                                    '',  # Omit new server counts
                                                                    '',  # Omit new server counts
                                                                    '',  # Omit server ages
                                                                    '',  # Omit server ages
                                                                    '')  # Omit server ages

        for host in self.__hosts.values():
            copy.__hosts[host.id] = Host(
                                        host.id,
                                        host.is_TCS,
                                        '',  # Omit: TCS_type isn't needed
                                        '',  # Omit: provider isn't needed
                                        '',  # Omit: provider_id isn't needed
                                        '',  # Omit: ip_address isn't needed
                                        '',  # Omit: ssh_port isn't needed
                                        '',  # Omit: root ssh_username isn't needed
                                        '',  # Omit: root ssh_password isn't needed
                                        '',  # Omit: ssh_host_key isn't needed
                                        '',  # Omit: stats_ssh_username isn't needed
                                        '',  # Omit: stats_ssh_password isn't needed
                                        '',  # Omit: datacenter_name isn't needed
                                        host.region,
                                        host.fronting_provider_id,
                                        None, # Omit: passthrough_address isn't needed
                                        None, # Omit: passthrough_version isn't needed
                                        None, # Omit: enable_gquic isn't needed
                                        host.limit_quic_versions,
                                        host.meek_server_port,
                                        host.meek_server_obfuscated_key,
                                        host.meek_server_fronting_domain,
                                        host.meek_server_fronting_host,
                                        host.alternate_meek_server_fronting_hosts,
                                        host.meek_cookie_encryption_public_key,
                                        '',  # Omit: meek_cookie_encryption_private_key isn't needed
                                        host.tactics_request_public_key,
                                        '', # Omit: tactics_request_private_key isn't needed
                                        host.tactics_request_obfuscated_key,
                                        None # Omit: run_packet_manipulator isn't needed
                                        )

        for server in self.__servers.values():
            if ((server.discovery_date_range and server.host_id != host_id and server.discovery_date_range[1] <= discovery_date) or
                (not server.discovery_date_range and server.host_id != host_id)):
                continue

            copy.__servers[server.id] = Server(
                                                server.id,
                                                server.host_id,
                                                server.ip_address,
                                                server.egress_ip_address,
                                                server.internal_ip_address,
                                                server.propagation_channel_id,
                                                server.is_embedded,
                                                server.is_permanent,
                                                server.discovery_date_range,
                                                server.capabilities,
                                                server.web_server_port,
                                                server.web_server_secret,
                                                server.web_server_certificate,
                                                server.web_server_private_key,
                                                server.ssh_port,
                                                server.ssh_username,
                                                server.ssh_password,
                                                server.ssh_host_key,
                                                None,
                                                server.ssh_obfuscated_port,
                                                server.ssh_obfuscated_quic_port,
                                                server.ssh_obfuscated_tapdance_port,
                                                server.ssh_obfuscated_conjure_port,
                                                server.ssh_obfuscated_key,
                                                server.alternate_ssh_obfuscated_ports,
                                                None,
                                                None,
                                                server.configuration_version)

        for sponsor in self.__sponsors.values():
            sponsor_data = sponsor
            if sponsor.use_data_from_sponsor_id:
                sponsor_data = self.__sponsors[sponsor.use_data_from_sponsor_id]
            copy_sponsor = Sponsor(
                                sponsor.id,
                                '',  # Omit name
                                '',  # Omit banner
                                None,  # Omit website_banner
                                None,  # Omit website_banner_link
                                {},
                                {},
                                {},
                                [],  # Omit campaigns
                                [],
                                [])
            for region, home_pages in sponsor_data.home_pages.items():
                copy_sponsor.home_pages[region] = []
                for home_page in home_pages:
                    copy_sponsor.home_pages[region].append(SponsorHomePage(
                                                             home_page.region,
                                                             home_page.url))
            for region, mobile_home_pages in sponsor_data.mobile_home_pages.items():
                copy_sponsor.mobile_home_pages[region] = []
                for mobile_home_page in mobile_home_pages:
                    copy_sponsor.mobile_home_pages[region].append(SponsorHomePage(
                                                             mobile_home_page.region,
                                                             mobile_home_page.url))
            for page_view_regex in sponsor_data.page_view_regexes:
                copy_sponsor.page_view_regexes.append(SponsorRegex(
                                                             page_view_regex.regex,
                                                             page_view_regex.replace))
            # global_https_request_regexes have top priority
            for https_request_regex in self.__global_https_request_regexes + sponsor_data.https_request_regexes:
                copy_sponsor.https_request_regexes.append(SponsorRegex(
                                                             https_request_regex.regex,
                                                             https_request_regex.replace))
            copy.__sponsors[copy_sponsor.id] = copy_sponsor

        for platform in self.__client_versions:
            for client_version in self.__client_versions[platform]:
                copy.__client_versions[platform].append(ClientVersion(
                                                client_version.version,
                                                ''))  # Omit description

        for speed_test_url in self.__speed_test_urls:
            copy.__speed_test_urls.append(
                SpeedTestURL(
                    speed_test_url.server_address,
                    speed_test_url.server_port,
                    speed_test_url.request_path))

        copy.__default_sponsor_id = self.__default_sponsor_id

        return jsonpickle.encode(copy)

    def __get_server_tag(self, server):
        return base64.b64encode(hmac.new(
            str(server.web_server_secret).encode(),
            msg=str(server.ip_address).encode(),
            digestmod=hashlib.sha256).digest()).decode()

    def __json_serializer(self, obj):
        # JSON serializer for datetime objects
        # to be consumed by psiphond
        if isinstance(obj, datetime.datetime):
            # psiphond json deserialization expects RFC 3339 format
            timestamp = obj.isoformat()
            if obj.tzinfo == None:
                timestamp += 'Z'
            return timestamp
        if isinstance(obj, set):
            return list(obj)
        else:
            # Handle psi_utils.recordtype() object
            # Host, Server, SponsorHomePage, ...
            return obj.todict()

    def __compartmentalize_data_for_tcs(self, discovery_date=datetime.datetime.now()):
        # Create a compartmentalized database for tunnel-core-server with only the information needed by a particular host
        # - all propagation channels because any client may connect to servers on this host
        # - host data
        #   only region info is required for discovery
        # - servers data
        #   only include discovery servers whose discovery time period has not elapsed
        #   NOTE that TCS only uses psinet for discovery. Unlike legacy servers,
        #   TCS does not require its own server records in psinet.
        # - send home pages for all sponsors, but omit names, banners, campaigns
        # - send versions info for upgrades

        copy = PsiphonNetwork(initialize_plugins=False)

        for propagation_channel in self.__propagation_channels.values():
            copy.__propagation_channels[propagation_channel.id] = PropagationChannel(
                                                                    propagation_channel.id,
                                                                    '',  # Omit name
                                                                    '',  # Omit mechanism type
                                                                    '',  # Omit propagator_managed_upgrades
                                                                    '',  # Omit new server counts
                                                                    '',  # Omit new server counts
                                                                    '',  # Omit new server counts
                                                                    '',  # Omit server ages
                                                                    '',  # Omit server ages
                                                                    '')  # Omit server ages

        for sponsor in self.__sponsors.values():
            sponsor_data = sponsor
            if sponsor.use_data_from_sponsor_id:
                sponsor_data = self.__sponsors[sponsor.use_data_from_sponsor_id]
            copy_sponsor = Sponsor(
                                sponsor.id,
                                '',  # Omit name
                                '',  # Omit banner
                                None,  # Omit website_banner
                                None,  # Omit website_banner_link
                                {},
                                {},
                                {},
                                [],  # Omit campaigns
                                [],
                                [])
            for region, home_pages in sponsor_data.home_pages.items():
                copy_sponsor.home_pages[region] = []
                for home_page in home_pages:
                    copy_sponsor.home_pages[region].append(SponsorHomePage(
                                                             home_page.region,
                                                             home_page.url))
            for region, mobile_home_pages in sponsor_data.mobile_home_pages.items():
                copy_sponsor.mobile_home_pages[region] = []
                for mobile_home_page in mobile_home_pages:
                    copy_sponsor.mobile_home_pages[region].append(SponsorHomePage(
                                                             mobile_home_page.region,
                                                             mobile_home_page.url))
            for alert_reason, alert_action_urls in sponsor_data.alert_action_urls.items():
                copy_sponsor.alert_action_urls[alert_reason] = []
                for alert_action_url in alert_action_urls:
                    copy_sponsor.alert_action_urls[alert_reason].append(alert_action_url)
            for page_view_regex in sponsor_data.page_view_regexes:
                copy_sponsor.page_view_regexes.append(SponsorRegex(
                                                             page_view_regex.regex,
                                                             page_view_regex.replace))
            # global_https_request_regexes have top priority
            for https_request_regex in self.__global_https_request_regexes + sponsor_data.https_request_regexes:
                copy_sponsor.https_request_regexes.append(SponsorRegex(
                                                             https_request_regex.regex,
                                                             https_request_regex.replace))
            copy.__sponsors[copy_sponsor.id] = copy_sponsor.todict()

        for platform in self.__client_versions:
            for client_version in self.__client_versions[platform]:
                copy.__client_versions[platform].append(ClientVersion(
                                                client_version.version,
                                                ''))  # Omit description

        valid_server_entry_tags = {}
        for server in self.__servers.values():
            tag = self.__get_server_tag(server)
            valid_server_entry_tags[tag] = True

        discovery_servers = []
        for server in self.__servers.values():
            if server.discovery_date_range and server.discovery_date_range[1] > discovery_date:
                discovery_server = {
                    "discovery_date_range": [server.discovery_date_range[0], server.discovery_date_range[1]],
                    "encoded_server_entry": self.__get_encoded_server_entry(server)
                }
                discovery_servers.append(discovery_server)

        return json.dumps({
            "client_versions": copy.__client_versions,
            "valid_server_entry_tags": valid_server_entry_tags,
            "discovery_servers": discovery_servers,
            "sponsors": copy.__sponsors,
            "default_sponsor_id": self.__default_sponsor_id,
            "default_alert_action_urls": self.__default_alert_action_urls
        }, default=self.__json_serializer)

    def __get_own_encoded_server_entries_for_host(self, host_id):
        own_encoded_server_entries = {}
        for server in self.__servers.values():
            if server.host_id == host_id:
                own_encoded_server_entries[self.__get_server_tag(server)] = self.__get_encoded_server_entry(server)
        return own_encoded_server_entries

    def __compartmentalize_data_for_devops_server(self):
        # The database is for DevOps and used by Nagios for testing and monitoring
        # DevOps people who needs to be able to connect to all hosts through SSH

        copy = PsiphonNetwork(initialize_plugins=False)

        for host in self.__hosts.values():
            copy.__hosts[host.id] = Host(
                                            host.id,
                                            host.is_TCS,
                                            host.TCS_type,
                                            host.provider,
                                            host.provider_id,
                                            host.ip_address,
                                            host.ssh_port,
                                            host.ssh_username,
                                            host.ssh_password,
                                            host.ssh_host_key,
                                            host.stats_ssh_username,
                                            host.stats_ssh_password,
                                            host.datacenter_name,
                                            host.region,
                                            host.fronting_provider_id,
                                            host.passthrough_address,
                                            host.passthrough_version,
                                            host.enable_gquic,
                                            host.limit_quic_versions,
                                            host.meek_server_port,
                                            host.meek_server_obfuscated_key,
                                            host.meek_server_fronting_domain,
                                            host.meek_server_fronting_host,
                                            host.alternate_meek_server_fronting_hosts,
                                            host.meek_cookie_encryption_public_key,
                                            '',  # Omit: meek_cookie_encryption_private_key
                                            '', '', '', # Omit: tactics fields
                                            host.run_packet_manipulator
                                            )
            copy.__hosts[host.id].logs = host.logs

        for server in self.__servers.values():
            copy.__servers[server.id] = Server(
                                            server.id,
                                            server.host_id,
                                            server.ip_address,
                                            server.egress_ip_address,
                                            '',   # Omit: server.internal_ip_address,
                                            '',   # Omit: propagation_channel_id
                                            '',   # Omit: server.is_embedded,
                                            '',   # Omit: server.is_permanent,
                                            '',   # Omit: server.discovery_date_range,
                                            server.capabilities,
                                            server.web_server_port,
                                            server.web_server_secret,
                                            server.web_server_certificate,
                                            None, # Omit: server.web_server_private_key
                                            server.ssh_port,
                                            server.ssh_username,
                                            server.ssh_password,
                                            server.ssh_host_key,
                                            None, # Omit: server.TCS_ssh_private_key
                                            server.ssh_obfuscated_port,
                                            server.ssh_obfuscated_quic_port,
                                            server.ssh_obfuscated_tapdance_port,
                                            server.ssh_obfuscated_conjure_port,
                                            server.ssh_obfuscated_key,
                                            server.alternate_ssh_obfuscated_ports)
                                            # Omit: propagation, web server, ssh info, version
            copy.__servers[server.id].logs = server.logs

        for deleted_server in self.__deleted_servers.values():
            copy.__deleted_servers[deleted_server.id] = Server(
                                            deleted_server.id,
                                            deleted_server.host_id,
                                            deleted_server.ip_address,
                                            None,
                                            '', # Omit: deleted_server.internal_ip_address,
                                            None,
                                            '', # Omit: deleted_server.is_embedded,
                                            '', # Omit: deleted_server.is_permanent,
                                            '', # Omit: deleted_server.discovery_date_range,
                                            deleted_server.capabilities)
                                            # Omit: propagation, web server, ssh info, version
            copy.__deleted_servers[deleted_server.id].logs = deleted_server.logs

        for propagation_channel in self.__propagation_channels.values():
            copy.__propagation_channels[propagation_channel.id] = PropagationChannel(
                                        propagation_channel.id,
                                        propagation_channel.name,
                                        [],  # Omit mechanism info
                                        '',  # Omit propagator_managed_upgrades
                                        '',  # Omit new server counts
                                        '',  # Omit new server counts
                                        '',  # Omit new server counts
                                        '',  # Omit server ages
                                        '',  # Omit server ages
                                        '')  # Omit server ages

        for k,addresses in self.__alternate_meek_fronting_addresses.items():
            copy.__alternate_meek_fronting_addresses[k] = set()
            for address in addresses:
                copy.__alternate_meek_fronting_addresses[k].add(address)

        for k,regex in self.__alternate_meek_fronting_addresses_regex.items():
            copy.__alternate_meek_fronting_addresses_regex[k] = regex

        for k,v in self.__meek_fronting_disable_SNI.items():
            copy.__meek_fronting_disable_SNI[k] = v

        copy.__routes_signing_public_key = self.__split_tunnel_signature_public_key()

        return jsonpickle.encode(copy)

    def __compartmentalize_data_for_stats_server(self):
        # The stats server needs to be able to connect to all hosts and needs
        # the information to replace server IPs with server IDs, sponsor IDs
        # with names and propagation IDs with names

        copy = PsiphonNetwork(initialize_plugins=False)

        for host in self.__hosts.values():
            copy.__hosts[host.id] = Host(
                                            host.id,
                                            host.is_TCS,
                                            '',  # Omit: host.TCS_type,
                                            host.provider,
                                            '',  # Omit: provider id isn't needed
                                            host.ip_address,
                                            host.ssh_port,
                                            '',  # Omit: root ssh username
                                            '',  # Omit: root ssh password
                                            host.ssh_host_key,
                                            host.stats_ssh_username,
                                            host.stats_ssh_password,
                                            host.datacenter_name,
                                            host.region,
                                            None, # Omit: fronting_provider_id
                                            None, # Omit: passthrough_address
                                            None, # Omit: passthrough_version
                                            None, # Omit: enable_gquic
                                            None, # Omit: limit_quic_versions
                                            host.meek_server_port,
                                            '',  # Omit: host.meek_server_obfuscated_key,
                                            '',  # Omit: host.meek_server_fronting_domain,
                                            '',  # Omit: host.meek_server_fronting_host,
                                            [],  # Omit: alternate_meek_server_fronting_hosts
                                            '',  # Omit: meek_cookie_encryption_public_key
                                            '',  # Omit: meek_cookie_encryption_private_key
                                            '', '', '', # Omit: tactics fields
                                            host.run_packet_manipulator
                                            )
            copy.__hosts[host.id].logs = host.logs

        for server in self.__servers.values():
            copy.__servers[server.id] = Server(
                                            server.id,
                                            server.host_id,
                                            server.ip_address,
                                            None, # Omit: egress_ip_address
                                            '',   # Omit: server.internal_ip_address,
                                            None, # Omit: propagation_channel_id
                                            '',   # Omit: server.is_embedded,
                                            '',   # Omit: server.is_permanent,
                                            '',   # Omit: server.discovery_date_range,
                                            server.capabilities)
                                            # Omit: propagation, web server, ssh info, version
            copy.__servers[server.id].logs = server.logs

        for deleted_server in self.__deleted_servers.values():
            copy.__deleted_servers[deleted_server.id] = Server(
                                            deleted_server.id,
                                            deleted_server.host_id,
                                            deleted_server.ip_address,
                                            None,
                                            '', # Omit: deleted_server.internal_ip_address,
                                            None,
                                            '', # Omit: deleted_server.is_embedded,
                                            '', # Omit: deleted_server.is_permanent,
                                            '', # Omit: deleted_server.discovery_date_range,
                                            deleted_server.capabilities)
                                            # Omit: propagation, web server, ssh info, version
            copy.__deleted_servers[deleted_server.id].logs = deleted_server.logs

        for propagation_channel in self.__propagation_channels.values():
            copy.__propagation_channels[propagation_channel.id] = PropagationChannel(
                                        propagation_channel.id,
                                        propagation_channel.name,
                                        [],  # Omit mechanism info
                                        '',  # Omit propagator_managed_upgrades
                                        '',  # Omit new server counts
                                        '',  # Omit new server counts
                                        '',  # Omit new server counts
                                        '',  # Omit server ages
                                        '',  # Omit server ages
                                        '')  # Omit server ages

        for sponsor in self.__sponsors.values():
            copy.__sponsors[sponsor.id] = Sponsor(
                                        sponsor.id,
                                        sponsor.name,
                                        '',     # omit banner
                                        None,   # omit website_banner
                                        None,   # omit website_banner_link
                                        {},     # omit home_pages
                                        {},     # omit mobile_home_pages
                                        {},     # omit alert_action_urls
                                        sponsor.campaigns,
                                        [],     # omit page_view_regexes
                                        [])     # omit https_request_regexes

        return jsonpickle.encode(copy)

    def run_command_on_host(self, host, command):
        if type(host) == str:
            host = self.__hosts[host]
        ssh = psi_ssh.SSH(
                host.ip_address, host.ssh_port,
                host.ssh_username, host.ssh_password,
                host.ssh_host_key)
        ssh_output = ssh.exec_command(command)
        ssh.close()
        return ssh_output

    def run_command_on_hosts(self, command):

        @psi_ops_deploy.retry_decorator_returning_exception
        def do_run_command_on_host(host):
            self.run_command_on_host(host, command)

        psi_ops_deploy.run_in_parallel(20, do_run_command_on_host, self.__hosts.values())

    def copy_file_from_host(self, host, remote_source_filename, local_destination_filename):
        ssh = psi_ssh.SSH(
                host.ip_address, host.ssh_port,
                host.ssh_username, host.ssh_password,
                host.ssh_host_key)

        ssh.get_file(remote_source_filename, local_destination_filename)

    def copy_file_to_host(self, host, source_filename, dest_filename):
        ssh = psi_ssh.SSH(
                host.ip_address, host.ssh_port,
                host.ssh_username, host.ssh_password,
                host.ssh_host_key)

        ssh.put_file(source_filename, dest_filename)

    def copy_file_to_hosts(self, source_filename, dest_filename):

        @psi_ops_deploy.retry_decorator_returning_exception
        def do_copy_file_to_host(host):
            self.copy_file_to_host(host, source_filename, dest_filename)

        psi_ops_deploy.run_in_parallel(50, do_copy_file_to_host, self.__hosts.values())

    def swap_host_ip_address(self, host, new_ip_address):
        assert(self.is_locked)
        if type(host) == str:
            host = self.__hosts[host]
        server = [s for s in self.get_servers() if s.host_id == host.id][0]
        try:
            host.ip_address = new_ip_address
            server.ip_address = new_ip_address
            server.egress_ip_address = new_ip_address
            server.internal_ip_address = new_ip_address
            self.reinstall_host(host.id)
        except:
            pass

    def restore_deleted_host(self, host_id):
        assert(self.is_locked)
        try:
            deleted_host = [host for host in self.__deleted_hosts if host.id == host_id][0]
            deleted_server = [server for server in self.__deleted_servers.values() if server.host_id == host_id][0]

            # Add Restored log
            deleted_host.log('restored')
            deleted_server.log('restored')

            # Clean up old Deleted log
            for log in copy.copy(deleted_host.logs):
                if 'deleted' in log[1]:
                    deleted_host.logs.remove(log)
            for log in copy.copy(deleted_server.logs):
                if 'deleted' in log[1]:
                    deleted_server.logs.remove(log)

            self.__hosts[deleted_host.id] = deleted_host
            self.__deleted_hosts.remove(deleted_host)
            self.__servers[deleted_server.id] = self.__deleted_servers.pop(deleted_server.id)
        except:
            pass


    def __test_server(self, server, test_cases, version, test_propagation_channel_id, executable_path):

        host = self.__hosts[server.host_id]
        egress_ip_addresses = list(set([server.egress_ip_address] +
                                        [s.ip_address for s in self.get_servers() if s.host_id == host.id] +
                                        [host.ip_address]))

        return psi_ops_test_windows.test_server(
                                server,
                                self.__hosts[server.host_id],
                                self.__get_encoded_server_entry(server),
                                self.__split_tunnel_url_format(),
                                self.__split_tunnel_signature_public_key(),
                                self.__split_tunnel_dns_server(),
                                version,
                                egress_ip_addresses,
                                test_propagation_channel_id,
                                test_cases,
                                executable_path)

    def __test_servers(self, servers, test_cases, build_with_embedded_servers=False):
        results = {}
        passes = 0
        failures = 0
        servers_with_errors = set()

        test_propagation_channel = None
        try:
            test_propagation_channel = self.get_propagation_channel_by_name('Testing')
        except:
            pass
        test_propagation_channel_id = test_propagation_channel.id if test_propagation_channel else '0'

        version = self.__client_versions[CLIENT_PLATFORM_WINDOWS][-1].version if self.__client_versions[CLIENT_PLATFORM_WINDOWS] else 0  # This uses the Windows client

        executable_path = None
        # We will need a build if no test_cases are specified (run all tests) or if at least one of the following are requested
        if ((not build_with_embedded_servers) and
            ((True in [server.capabilities['VPN'] for server in servers])
            and (not test_cases or set(test_cases).intersection(set(['VPN']))))):
            executable_path = psi_ops_build_windows.build_client(
                                    test_propagation_channel_id,
                                    '0',        # sponsor_id
                                    None,       # banner
                                    [],
                                    '',         # remote_server_list_signature_public_key
                                    ('','','','',''), # remote_server_list_url
                                    ('[{}]'), # remote_server_list_urls_json
                                    '', # OSL_root_url_split
                                    ('[{}]'), # OSL_root_urls_json
                                    None,       # server_entry_signature_public_key
                                    None,       # server_entry_exchange_obfuscation_key
                                    '',         # feedback_encryption_public_key
                                    '',         # feedback_upload_server
                                    '',         # feedback_upload_path
                                    '',         # feedback_upload_server_headers
                                    '',         # info_link_url
                                    '',         # upgrade_signature_public_key
                                    ('','','','',''), # upgrade_url
                                    ('[{}]'), #upgrade_urls_json
                                    '',         # get_new_version_url
                                    '',         # get_new_version_email
                                    '',         # faq_url
                                    '',         # privacy_policy_url
                                    self.__split_tunnel_url_format(),
                                    self.__split_tunnel_signature_public_key(),
                                    self.__split_tunnel_dns_server(),
                                    version,
                                    False,
                                    False)

        for server in servers:
            result = self.__test_server(server, test_cases, version, test_propagation_channel_id, executable_path)
            results[server.id] = result
            for test_result in result.values():
                if 'FAIL' in test_result:
                    servers_with_errors.add(server.id)
                    break
        # One final pass to re-test servers that failed
        for server_id in servers_with_errors:
            server = self.__servers[server_id]
            result = self.__test_server(server, test_cases, version, test_propagation_channel_id, executable_path)
            results[server.id] = result
        # Process results
        servers_with_errors.clear()
        for server_id, result in results.items():
            for test_result in result.values():
                if 'FAIL' in test_result:
                    failures += 1
                    servers_with_errors.add(server_id)
                else:
                    passes += 1
            if server_id in servers_with_errors:
                pprint.pprint((server_id, result), stream=sys.stderr)
            else:
                pprint.pprint((server_id, result))
        sys.stderr.write('servers tested:      %d\n' % (len(servers),))
        sys.stderr.write('servers with errors: %d\n' % (len(servers_with_errors),))
        sys.stderr.write('tests passed:        %d\n' % (passes,))
        sys.stderr.write('tests failed:        %d\n' % (failures,))
        sys.stderr.write('SUCCESS\n' if failures == 0 else 'FAIL\n')
        assert(failures == 0)

    def test_server(self, server_id, test_cases=None, build_with_embedded_servers=False):
        if not server_id in self.__servers:
            print('Server "%s" not found' % (server_id,))
        elif self.__servers[server_id].propagation_channel_id == None:
            print('Server "%s" does not have a propagation channel id' % (server_id,))
        else:
            servers = [self.__servers[server_id]]
            self.__test_servers(servers, test_cases, build_with_embedded_servers)

    def test_host(self, host_id, test_cases=None):
        if not host_id in self.__hosts:
            print('Host "%s" not found' % (host_id,))
        else:
            servers = [server for server in self.__servers.values() if server.host_id == host_id and server.propagation_channel_id != None]
            self.__test_servers(servers, test_cases)

    def test_propagation_channel(self, propagation_channel_name, test_cases=None):
        propagation_channel = self.get_propagation_channel_by_name(propagation_channel_name)
        servers = [server for server in self.__servers.values() if server.propagation_channel_id == propagation_channel.id]
        self.__test_servers(servers, test_cases)

    def test_sponsor(self, sponsor_name, test_cases=None):
        sponsor = self.get_sponsor_by_name(sponsor_name)
        propagation_channel_ids = set()
        for campaign in sponsor.campaigns:
            propagation_channel_ids.add(campaign.propagation_channel_id)
        servers = [server for server in self.__servers.values()
                   if server.propagation_channel_id in propagation_channel_ids]
        self.__test_servers(servers, test_cases)

    def test_servers(self, test_cases=None):
        servers = [server for server in self.__servers.values() if server.propagation_channel_id != None]
        self.__test_servers(servers, test_cases)

    def server_distribution(self):
        users_on_host = {}
        total_users = 0
        for host in self.get_hosts():
            user_count = self.__count_users_on_host(host.id)
            total_users += user_count
            users_on_host[host.id] = user_count
        sorted_users_on_host = sorted(users_on_host.items(), key=operator.itemgetter(1))
        print('Total users: %d\n' % (total_users,))
        for host_user_count in sorted_users_on_host:
            print(host_user_count[1])

    def save(self):
        assert(self.is_locked)
        print('saving...')
        super(PsiphonNetwork, self).save()


def unit_test():
    psinet = PsiphonNetwork()
    psinet.add_propagation_channel('email-channel', ['email-autoresponder'])
    psinet.add_sponsor('sponsor1')
    psinet.set_sponsor_home_page('sponsor1', 'CA', 'http://psiphon.ca')
    psinet.add_sponsor_email_campaign('sponsor1', 'email-channel', 'get@psiphon.ca')
    psinet.set_sponsor_page_view_regex('sponsor1', r'^http://psiphon\.ca', r'$&')
    psinet.set_sponsor_page_view_regex('sponsor1', r'^http://psiphon\.ca/', r'$&')
    psinet.remove_sponsor_page_view_regex('sponsor1', r'^http://psiphon\.ca/')
    psinet.set_sponsor_https_request_regex('sponsor1', r'^http://psiphon\.ca', r'$&')
    psinet.set_sponsor_https_request_regex('sponsor1', r'^http://psiphon\.ca/', r'$&')
    psinet.remove_sponsor_https_request_regex('sponsor1', r'^http://psiphon\.ca/')
    psinet.show_status(verbose=True)


def create():
    # Create a new network object and persist it
    psinet = PsiphonNetwork()
    psinet.is_locked = True
    psinet.save()
    psinet.release()


def interact(lock):
    # Load an existing network object, interact with it, then save changes
    print('loading...')
    psinet = PsiphonNetwork.load(lock)
    psinet.show_status()
    import code
    try:
        code.interact(
                'Psiphon 3 Console ' +
                '(Python Version: {}.{}.{})\n'.format(sys.version_info.major, sys.version_info.minor, sys.version_info.micro) +
                '-----------------\n' +
                ('%s mode\n' % ('EDIT' if lock else 'READ-ONLY',)) +
                'Interact with the \'psinet\' object...\n',
                local=locals())
    except SystemExit as e:
        if lock:
            psinet.release()
        raise


def edit():
    interact(lock=True)


def view():
    interact(lock=False)


def test(tests):
    psinet = PsiphonNetwork.load(lock=False)
    psinet.show_status()
    psinet.test_servers(tests)


def update_external_signed_routes():
    psinet = PsiphonNetwork.load(lock=False)
    psinet.update_external_signed_routes()


def prune_all_propagation_channels():
    psinet = PsiphonNetwork.load(lock=True)
    psinet.show_status()
    try:
        propagation_channels = psinet._PsiphonNetwork__propagation_channels.values()
        for propagation_channel in propagation_channels:
            number_removed, number_disabled = psinet.prune_propagation_channel_servers(propagation_channel.name)
            sys.stderr.write('Pruned %d servers from %s\n' % (number_removed, propagation_channel.name))
            sys.stderr.write('Disabled %d servers from %s\n' % (number_disabled, propagation_channel.name))
        # NEW: deploy() is called by another process
        #psinet.deploy()
    finally:
        # Attempt to update the stats db immediately if required
        try:
            psinet.deploy_stats_config_if_required()
        except:
            pass
        psinet.show_status()
        psinet.release()


def replace_propagation_channel_servers(propagation_channel_name):
    psinet = PsiphonNetwork.load(lock=True)
    psinet.show_status()
    try:
        psinet.replace_propagation_channel_servers(propagation_channel_name)
    finally:
        psinet.show_status()
        psinet.release()


def run_deploy():
    psinet = PsiphonNetwork.load(lock=True)
    psinet.show_status()
    try:
        psinet.deploy()
    finally:
        psinet.show_status()
        psinet.release()


def find_orphans():
    psinet = PsiphonNetwork.load(lock=False)
    psinet.find_orphans()


if __name__ == "__main__":
    parser = optparse.OptionParser('usage: %prog [options]')
    parser.add_option("-r", "--read-only", dest="readonly", action="store_true",
                      help="don't lock the network object")
    parser.add_option("-t", "--test", dest="test", action="append",
                      choices=('handshake', 'VPN', 'OSSH', 'SSH', 'FRONTED-MEEK-OSSH', 'FRONTED-MEEK-HTTP-OSSH', 'UNFRONTED-MEEK-OSSH', 'UNFRONTED-MEEK-HTTPS-OSSH', 'UNFRONTED-MEEK-SESSION-TICKET-OSSH', 'QUIC-OSSH', 'FRONTED-MEEK-QUIC-OSSH'),
                      help="specify once for each of: handshake, VPN, OSSH, SSH, FRONTED-MEEK-OSSH, FRONTED-MEEK-HTTP-OSSH, UNFRONTED-MEEK-OSSH, UNFRONTED-MEEK-HTTPS-OSSH, UNFRONTED-MEEK-SESSION-TICKET-OSSH, QUIC-OSSH, FRONTED-MEEK-QUIC-OSSH")
    parser.add_option("-u", "--update-routes", dest="updateroutes", action="store_true",
                      help="update external signed routes files")
    parser.add_option("-d", "--deploy", dest="deploy", action="store_true",
                      help="run deploy")
    parser.add_option("-p", "--prune", dest="prune", action="store_true",
                      help="prune all propagation channels")
    parser.add_option("-n", "--new-servers", dest="channel", action="store", type="string",
                      help="create new servers for this propagation channel")
    parser.add_option("-o", "--orphans", dest="orphans", action="store_true",
                      help="find VPSes that are not in psinet")
    (options, _) = parser.parse_args()
    if options.orphans:
        find_orphans()
    elif options.channel:
        replace_propagation_channel_servers(options.channel)
    elif options.prune:
        prune_all_propagation_channels()
    elif options.deploy:
        run_deploy()
    elif options.updateroutes:
        update_external_signed_routes()
    elif options.test:
        test(options.test)
    elif options.readonly:
        view()
    else:
        edit()<|MERGE_RESOLUTION|>--- conflicted
+++ resolved
@@ -1031,12 +1031,8 @@
                                                              c.s3_bucket_name)
                                             for c in s.campaigns])
                     })
-<<<<<<< HEAD
-        self.__show_logs(s)
-=======
         if verbose:
             self.__show_logs(s)
->>>>>>> 9a19c503
 
     def show_campaigns_on_propagation_channel(self, propagation_channel_name):
         propagation_channel = self.get_propagation_channel_by_name(propagation_channel_name)
