#!/usr/bin/python
#
# Copyright (c) 2024, Psiphon Inc.
# All rights reserved.
#
# This program is free software: you can redistribute it and/or modify
# it under the terms of the GNU General Public License as published by
# the Free Software Foundation, either version 3 of the License, or
# (at your option) any later version.
#
# This program is distributed in the hope that it will be useful,
# but WITHOUT ANY WARRANTY; without even the implied warranty of
# MERCHANTABILITY or FITNESS FOR A PARTICULAR PURPOSE.  See the
# GNU General Public License for more details.
#
# You should have received a copy of the GNU General Public License
# along with this program.  If not, see <http://www.gnu.org/licenses/>.
#

import re
import sys
import os
import io
import datetime
import pprint
import json
import textwrap
import binascii
import base64
import jsonpickle
import tempfile
import random
import optparse
import operator
import pickle
import gzip
import zlib
import copy
import subprocess
import traceback
import shutil
import csv
import hmac
import hashlib
import time
from pkg_resources import parse_version
from multiprocessing.pool import ThreadPool
from collections import defaultdict
from builtins import input

import psi_utils
import psi_ops_cms
import psi_ops_discovery

# Import library based on version
try:
    if sys.version_info < (3, 0):
        import urlparse
    else:
        import urllib.parse as urlparse
except ImportError as error:
    print(error)

# Import future library for Python 2/3 compatible codebase
try:
    if sys.version_info >= (3, 0):
        from builtins import dict, bytes, str

        def cmp(a, b):
            return (a > b) - (a < b)

except ImportError as error:
    print(error)

# Modules available only on the automation server

try:
    from collections import Counter
except ImportError as error:
    print(error)

try:
    from PIL import Image
except ImportError as error:
    print(error)

try:
    import website_generator
except ImportError as error:
    print(error)

try:
    import psi_ops_crypto_tools
except ImportError as error:
    print(error)

try:
    import psi_ssh
except ImportError as error:
    print(error)

try:
    import psi_linode_api4 as psi_linode
except ImportError as error:
    print(error)

try:
    import psi_digitalocean_apiv2 as psi_digitalocean
except ImportError as error:
    print(error)

try:
    import psi_vpsnet
except ImportError as error:
    print(error)

try:
    import psi_scaleway
except ImportError as error:
    print(error)

try:
    import psi_oci
except ImportError as error:
    print(error)

try:
    pass
    # Remove elastichost library
    #import psi_elastichosts
except ImportError as error:
    print(error)

try:
    import psi_templates
except ImportError as error:
    print(error)

try:
    import psi_ops_s3
except ImportError as error:
    print(error)
except TypeError as te:
    print(te)

try:
    import psi_ops_install
except ImportError as error:
    print(error)

try:
    import psi_ops_deploy
except ImportError as error:
    print(error)

try:
    import psi_ops_build_windows
except ImportError as error:
    print(error)

try:
    import psi_ops_build_android
except ImportError as error:
    print(error)

try:
    import psi_ops_test_windows
except ImportError as error:
    print(error)

try:
    import psi_ops_test_tunnel_core
except ImportError as error:
    print(error)

try:
    import psi_ops_twitter
except ImportError as error:
    print(error)

try:
    import psi_routes
except ImportError as error:
    print(error)

try:
    import psi_ops_additional_parameters
except ImportError as error:
    print(error)

plugins = []
try:
    sys.path.insert(0, os.path.abspath('../../Plugins'))
    import psi_ops_plugins
    for (path, plugin) in psi_ops_plugins.PLUGINS:
        sys.path.insert(0, path)
        plugins.append(__import__(plugin))
except ImportError as error:
    print(error)


WEBSITE_GENERATION_DIR = './website-out'


EMAIL_RESPONDER_CONFIG_BUCKET_KEY = 'EmailResponder/conf.json'


# NOTE: update compartmentalize() functions when adding fields

PropagationChannel = psi_utils.recordtype(
    'PropagationChannel',
    'id, name, propagation_mechanism_types, propagator_managed_upgrades, ' +
    'new_osl_discovery_servers_count, new_discovery_servers_count, new_propagation_servers_count, ' +
    'max_osl_discovery_server_age_in_days, max_discovery_server_age_in_days, max_propagation_server_age_in_days',
    default=None)

PropagationMechanism = psi_utils.recordtype(
    'PropagationMechanism',
    'type')

TwitterPropagationAccount = psi_utils.recordtype(
    'TwitterPropagationAccount',
    'name, consumer_key, consumer_secret, access_token_key, access_token_secret')

EmailPropagationAccount = psi_utils.recordtype(
    'EmailPropagationAccount',
    'email_address')

# website_banner and website_banner_link are separately optional (although it
# makes no sense to have the latter without the former).
Sponsor = psi_utils.recordtype(
    'Sponsor',
    'id, name, banner, website_banner, website_banner_link, home_pages, mobile_home_pages, ' +
    'alert_action_urls, campaigns, page_view_regexes, https_request_regexes, ' +
    'use_data_from_sponsor_id',
    default=None)

SponsorHomePage = psi_utils.recordtype(
    'SponsorHomePage',
    'region, url')

# Note that `s3_bucket_name` has two different meanings/uses: Originally, each
# `SponsorCampaign` had its own S3 bucket, so `s3_bucket_name` really was the
# bucket name. But we hit the bucket limit, so we started storing the
# `SponsorCampaign` websites in a single bucket, with different key prefixes
# (like folders). So now `s3_bucket_name` is the bucket name and key prefix for
# the `SponsorCampaign`'s website.
SponsorCampaign = psi_utils.recordtype(
    'SponsorCampaign',
    'propagation_channel_id, propagation_mechanism_type, account, ' +
    's3_bucket_name, alternate_s3_bucket_name, languages, platforms, custom_download_site')

SponsorRegex = psi_utils.recordtype(
    'SponsorRegex',
    'regex, replace')

Host = psi_utils.recordtype(
    'Host',
    'id, is_TCS, TCS_type, provider, provider_id, ip_address, ssh_port, ssh_username, ssh_password, ssh_host_key, ' +
    'stats_ssh_username, stats_ssh_password, ' +
    'datacenter_name, region, ' +
    'ipmi_ip_address, ipmi_username, ipmi_password, ipmi_vpn_profile_location, ' +
    'server_entry_provider_id, fronting_provider_id, passthrough_address, passthrough_version, ' +
    'enable_gquic, limit_quic_versions, ' +
    'meek_server_port, meek_server_obfuscated_key, meek_server_fronting_domain, ' +
    'meek_server_fronting_host, alternate_meek_server_fronting_hosts, ' +
    'meek_cookie_encryption_public_key, meek_cookie_encryption_private_key, ' +
    'tactics_request_public_key, tactics_request_private_key, tactics_request_obfuscated_key, ' +
    'inproxy_broker_session_private_key, inproxy_broker_public_key, inproxy_broker_obfuscation_root_secret, ' +
    'inproxy_server_session_private_key, inproxy_server_public_key, inproxy_server_obfuscation_root_secret, ' +
    'is_inproxy, inproxy_proxy_session_private_key, inproxy_proxy_public_key, ' +
    'run_packet_manipulator',
    default=None)

Server = psi_utils.recordtype(
    'Server',
    'id, host_id, ip_address, egress_ip_address, internal_ip_address, ' +
    'propagation_channel_id, is_embedded, is_permanent, discovery_date_range, capabilities, ' +
    'web_server_port, web_server_secret, web_server_certificate, web_server_private_key, ' +
    'ssh_port, ssh_username, ssh_password, ssh_host_key, TCS_ssh_private_key, ' +
    'ssh_obfuscated_port, ssh_obfuscated_quic_port, ssh_obfuscated_tls_port, ' +
    'ssh_obfuscated_shadowsocks_port, ssh_obfuscated_tapdance_port, ssh_obfuscated_conjure_port, ' +
    'ssh_inproxy_webrtc_port, ssh_obfuscated_inproxy_webrtc_port, ssh_obfuscated_quic_inproxy_webrtc_port, ' +
    'ssh_obfuscated_key, shadowsocks_key, alternate_ssh_obfuscated_ports, osl_ids, osl_discovery_date_range, ' +
    'configuration_version',
    default=None)

# Server.configuration_version is emitted as the configuration version field in
# server entries. This version field is used by clients when importing server
# entries, to determine when to replace existing entries. For certain server
# entry sources, any existing entry will be replaced only when its version is
# lower than this version field.
#
# All servers start at INITIAL_SERVER_CONFIGURATION_VERSION. When new capabilities
# or configuration is set for an existing, deployed server, increment its
# Server.configuration_version to ensure clients update their server entries.
INITIAL_SERVER_CONFIGURATION_VERSION = 0


def ServerCapabilities():
    capabilities = {}
    for capability in ('handshake', 'VPN', 'SSH', 'OSSH'):
        capabilities[capability] = True
    # These are disabled by default
    for capability in ('ssh-api-requests', 'FRONTED-MEEK', 'UNFRONTED-MEEK', 'UNFRONTED-MEEK-SESSION-TICKET', 'TLS', 'FRONTED-MEEK-TACTICS', 'QUIC', 'SHADOWSOCKS', 'TAPDANCE', 'CONJURE', 'FRONTED-MEEK-QUIC', 'FRONTED-MEEK-BROKER', 'INPROXY-WEBRTC-SSH', 'INPROXY-WEBRTC-OSSH', 'INPROXY-WEBRTC-QUIC-OSSH'):
        capabilities[capability] = False
    return capabilities


def copy_server_capabilities(caps):
    capabilities = {}
    for capability in ('handshake', 'ssh-api-requests', 'VPN', 'SSH', 'OSSH', 'FRONTED-MEEK', 'UNFRONTED-MEEK', 'UNFRONTED-MEEK-SESSION-TICKET', 'TLS', 'FRONTED-MEEK-TACTICS', 'QUIC', 'SHADOWSOCKS', 'TAPDANCE', 'CONJURE', 'FRONTED-MEEK-QUIC', 'FRONTED-MEEK-BROKER', 'INPROXY-WEBRTC-SSH', 'INPROXY-WEBRTC-OSSH', 'INPROXY-WEBRTC-QUIC-OSSH'):
        capabilities[capability] = caps[capability]
    return capabilities


ClientVersion = psi_utils.recordtype(
    'ClientVersion',
    'version, description')

AwsAccount = psi_utils.recordtype(
    'AwsAccount',
    'access_id, secret_key',
    default=None)
  
providers = ['linode', 'digitalocean', 'vpsnet', 'scaleway', 'oci']

ProviderRank = psi_utils.recordtype(
    'ProviderRank',
    'provider, rank',
    default=None)
ProviderRank.provider_values = tuple(providers)

LinodeAccount = psi_utils.recordtype(
    'LinodeAccount',
    'api_key, base_id, base_ip_address, base_ssh_port, ' +
    'base_root_password, base_stats_username, base_host_public_key, ' +
    'base_known_hosts_entry, base_rsa_private_key, base_rsa_public_key, ' +
    'base_tarball_path, tcs_base_root_password, tcs_base_host_public_key, api_token',
    default=None)

DigitalOceanAccount = psi_utils.recordtype(
    'DigitalOceanAccount',
    'client_id, api_key, base_id, base_size_id, base_region_id, ' +
    'base_ssh_port, base_stats_username, base_host_public_key, ' +
    'base_rsa_private_key, ssh_key_template_id, ' +
    'oauth_token, base_size_slug',
    default=None)

VPSNetAccount = psi_utils.recordtype(
    'VPSNetAccount',
    'account_id, api_key, api_base_url, base_ssh_port, ' +
    'base_root_password, base_stats_username, ' +
    'base_cloud_id, base_system_template, base_ssd_plan',
    default=None)

VPS247Account = psi_utils.recordtype(
    'VPS247Account',
    'account_id, api_key, api_base_url, base_ssh_port, ' +
    'base_root_password, base_stats_username, base_rsa_private_key, ' +
    'base_region_id, base_package_id',
    default=None)

ScalewayAccount = psi_utils.recordtype(
    'ScalewayAccount',
    'api_token, regions, base_ssh_port, ' +
    'organization_id, project_id, ' +
    'base_rsa_private_key',
    default=None)

RamnodeAccount = psi_utils.recordtype(
    'RamnodeAccount',
    'available_regions, project_id, api_username, ' +
    'api_password, api_default, tcs_base_root_password, ' +
    'tcs_base_host_public_key, base_ssh_port',
    default=None)

OracleAccount = psi_utils.recordtype(
    'OracleAccount',
    'oci_user, oci_user_ssh_key, oci_user_ssh_key_fingerprint, ' +
    'oci_tenancy_id, oci_compartment_id, ' +
    'regions, oci_bucket_image_url, ' +
    'base_image_root_password, base_image_ssh_port, ' +
    'base_image_ssh_public_keys, base_image_rsa_private_key',
    default=None)
    
VultrAccount = psi_utils.recordtype(
    'VultrAccount',
    'api_key, regions, ' +
    'base_image_root_password, base_image_ssh_private_key, ' +
    'base_image_ssh_public_key, base_image_ssh_port, ' +
    'base_image_ssh_key_id',
    default=None)

ElasticHostsAccount = psi_utils.recordtype(
    'ElasticHostsAccount',
    'zone, uuid, api_key, base_drive_id, cpu, mem, base_host_public_key, ' +
    'root_username, base_root_password, base_ssh_port, stats_username, rank',
    default=None)
ElasticHostsAccount.zone_values = ('ELASTICHOSTS_US1',  # sat-p
                                   'ELASTICHOSTS_UK1',  # lon-p
                                   'ELASTICHOSTS_UK2')  # lon-b

StatsServerAccount = psi_utils.recordtype(
    'StatsServerAccount',
    'ip_address, ssh_port, ssh_username, ssh_password, ssh_host_key',
    default=None)

SpeedTestURL = psi_utils.recordtype(
    'SpeedTestURL',
    'server_address, server_port, request_path')

RemoteServerSigningKeyPair = psi_utils.recordtype(
    'RemoteServerSigningKeyPair',
    'pem_key_pair')

# The RemoteServerSigningKeyPair record is stored in the secure management
# database, so we don't require a secret key pair wrapping password
REMOTE_SERVER_SIGNING_KEY_PAIR_PASSWORD = 'none'

FeedbackEncryptionKeyPair = psi_utils.recordtype(
    'FeedbackEncryptionKeyPair',
    'pem_key_pair, password')

FeedbackUploadInfo = psi_utils.recordtype(
    'FeedbackUploadInfo',
    'upload_server, upload_path, upload_server_headers')

UpgradePackageSigningKeyPair = psi_utils.recordtype(
    'UpgradePackageSigningKeyPair',
    'pem_key_pair')

# The UpgradePackageSigningKeyPair record is stored in the secure management
# database, so we don't require a secret key pair wrapping password
UPGRADE_PACKAGE_SIGNING_KEY_PAIR_PASSWORD = 'none'

RoutesSigningKeyPair = psi_utils.recordtype(
    'RoutesSigningKeyPair',
    'pem_key_pair, password')


CLIENT_PLATFORM_WINDOWS = 'Windows'
CLIENT_PLATFORM_ANDROID = 'Android'
CLIENT_PLATFORM_IOS = 'iOS'

class PsiphonNetwork(psi_ops_cms.PersistentObject):

    def __init__(self, initialize_plugins=True):
        super(PsiphonNetwork, self).__init__()
        # TODO: what is this __version for?
        self.__version = '1.0'
        self.__sponsors = {}
        self.__propagation_mechanisms = {
            'twitter': PropagationMechanism('twitter'),
            'email-autoresponder': PropagationMechanism('email-autoresponder'),
            'static-download': PropagationMechanism('static-download')
        }
        self.__propagation_channels = {}
        self.__hosts = {}
        self.__deleted_hosts = []
        self.__servers = {}
        self.__deleted_servers = {}
        self.__paused_hosts = {}
        self.__paused_servers = {}
        self.__hosts_to_remove_from_providers = set()
        self.__client_versions = {
            CLIENT_PLATFORM_WINDOWS: [],
            CLIENT_PLATFORM_ANDROID: []
        }
        self.__stats_server_account = StatsServerAccount()
        self.__aws_account = AwsAccount()
        self.__provider_ranks = []
        self.__linode_account = LinodeAccount()
        self.__digitalocean_account = DigitalOceanAccount()
        self.__vpsnet_account = VPSNetAccount()
        self.__vps247_account = VPS247Account()
        self.__scaleway_account = ScalewayAccount()
        self.__ramnode_account = RamnodeAccount()
        self.__oci_account = OracleAccount()
        self.__vultr_account = VultrAccount()
        self.__elastichosts_accounts = []
        self.__deploy_implementation_required_for_hosts = set()
        self.__deploy_data_required_for_all = False
        self.__deploy_builds_required_for_campaigns = {
            CLIENT_PLATFORM_WINDOWS: set(),
            CLIENT_PLATFORM_ANDROID: set()
        }
        self.__deploy_stats_config_required = False
        self.__deploy_email_config_required = False
        self.__speed_test_urls = []
        self.__remote_server_list_signing_key_pair = None
        self.__feedback_encryption_key_pair = None
        self.__feedback_upload_info = None
        self.__alternate_feedback_upload_urls = set()
        self.__upgrade_package_signing_key_pair = None
        self.__default_email_autoresponder_account = None
        self.__deploy_website_required_for_sponsors = set()
        self.__deploy_pave_osls_required_for_propagation_channels = set()
        self.__automation_bucket = None
        self.__discovery_strategy_value_hmac_key = binascii.b2a_hex(os.urandom(32))
        self.__android_home_tab_url_exclusions = set()
        self.__alternate_meek_fronting_addresses = defaultdict(set)
        self.__alternate_meek_fronting_addresses_regex = defaultdict(str)
        self.__meek_fronting_disable_SNI = defaultdict(bool)
        self.__routes_signing_key_pair = None
        self.__routes_signing_public_key = None
        self.__TCS_traffic_rules_set = None
        self.__TCS_OSL_config = None
        self.__TCS_tactics_config_template = None
        self.__TCS_psiphond_config_values = None
        self.__TCS_blocklist_csv = None
        self.__default_sponsor_id = None
        self.__alternate_s3_bucket_domains = set()
        self.__global_https_request_regexes = []
        self.__default_alert_action_urls = {}
        self.__s3_download_fronting_specs = []
        self.__s3_upload_fronting_specs = []

        # Generate a server entry signing key pair using
        # https://github.com/Psiphon-Labs/psiphon-tunnel-core/tree/master/psiphon/common/protocol/signer
        # and store as a tuple (<public-key>, <private-key>)
        self.__server_entry_signing_key_pair = None

        self.__exchange_obfuscation_key = base64.b64encode(os.urandom(32)).decode()

        self.__ssh_ip_address_whitelist = []
        self.__TCS_iptables_output_rules = []

        self.__server_entry_provider_id_aliases = {}

        self.__fronting_provider_id_aliases = {}

        self.__passthrough_addresses = []

        self.__standard_ossh_ports = set()

        if initialize_plugins:
            self.initialize_plugins()

    class_version = '0.78'

    def upgrade(self):
        if cmp(parse_version(self.version), parse_version('0.1')) < 0:
            self.__provider_ranks = []
            self.__elastichosts_accounts = []
            self.version = '0.1'
        if cmp(parse_version(self.version), parse_version('0.2')) < 0:
            for server in self.__servers.values():
                server.ssh_obfuscated_port = None
                server.ssh_obfuscated_key = None
            self.version = '0.2'
        if cmp(parse_version(self.version), parse_version('0.3')) < 0:
            for host in self.__hosts.values():
                host.provider = None
            self.version = '0.3'
        if cmp(parse_version(self.version), parse_version('0.4')) < 0:
            for sponsor in self.__sponsors.values():
                sponsor.page_view_regexes = []
                sponsor.https_request_regexes = []
            self.version = '0.4'
        if cmp(parse_version(self.version), parse_version('0.5')) < 0:
            self.__speed_test_urls = []
            self.version = '0.5'
        if cmp(parse_version(self.version), parse_version('0.6')) < 0:
            for propagation_channel in self.__propagation_channels.values():
                propagation_channel.new_discovery_servers_count = 0
                propagation_channel.new_propagation_servers_count = 0
                propagation_channel.max_discovery_server_age_in_days = 0
                propagation_channel.max_propagation_server_age_in_days = 0
            self.version = '0.6'
        if cmp(parse_version(self.version), parse_version('0.7')) < 0:
            self.__remote_server_list_signing_key_pair = None
            self.version = '0.7'
        if cmp(parse_version(self.version), parse_version('0.8')) < 0:
            self.__client_versions = {
                CLIENT_PLATFORM_WINDOWS: self.__client_versions,
                CLIENT_PLATFORM_ANDROID: []
            }
            self.__deploy_builds_required_for_campaigns = {
                CLIENT_PLATFORM_WINDOWS: self.__deploy_builds_required_for_campaigns,
                CLIENT_PLATFORM_ANDROID: set()
            }
            self.version = '0.8'
        if cmp(parse_version(self.version), parse_version('0.9')) < 0:
            for host in self.__hosts.values():
                host.datacenter_name = ""
            self.__upgrade_host_datacenter_names()
            self.__deleted_hosts = []
            self.__deleted_servers = {}
            self.version = '0.9'
        if cmp(parse_version(self.version), parse_version('0.10')) < 0:
            for server in self.__servers.values():
                server.internal_ip_address = server.ip_address
                server.capabilities = ServerCapabilities()
            for server in self.__deleted_servers.values():
                server.internal_ip_address = server.ip_address
                server.capabilities = ServerCapabilities()
            self.version = '0.10'
        if cmp(parse_version(self.version), parse_version('0.11')) < 0:
            for server in self.__servers.values():
                server.capabilities['OSSH'] = server.capabilities['SSH+']
                server.capabilities.pop('SSH+')
            for server in self.__deleted_servers.values():
                server.capabilities['OSSH'] = server.capabilities['SSH+']
                server.capabilities.pop('SSH+')
            self.version = '0.11'
        if cmp(parse_version(self.version), parse_version('0.12')) < 0:
            self.__feedback_encryption_key_pair = None
            self.version = '0.12'
        if cmp(parse_version(self.version), parse_version('0.13')) < 0:
            for sponsor in self.__sponsors.values():
                for campaign in sponsor.campaigns:
                    campaign.languages = None
            self.version = '0.13'
        if cmp(parse_version(self.version), parse_version('0.14')) < 0:
            self.__feedback_upload_info = None
            self.version = '0.14'
        if cmp(parse_version(self.version), parse_version('0.15')) < 0:
            for server in self.__servers.values():
                server.is_permanent = False
            for server in self.__deleted_servers.values():
                server.is_permanent = False
            self.version = '0.15'
        if cmp(parse_version(self.version), parse_version('0.16')) < 0:
            for sponsor in self.__sponsors.values():
                for campaign in sponsor.campaigns:
                    campaign.custom_download_site = False
            self.version = '0.16'
        if cmp(parse_version(self.version), parse_version('0.17')) < 0:
            self.__upgrade_package_signing_key_pair = None
            self.version = '0.17'
        if cmp(parse_version(self.version), parse_version('0.18')) < 0:
            self.__default_email_autoresponder_account = None
            self.version = '0.18'
        if cmp(parse_version(self.version), parse_version('0.19')) < 0:
            self.__hosts_to_remove_from_providers = set()
            self.version = '0.19'
        if cmp(parse_version(self.version), parse_version('0.20')) < 0:
            for host in self.__hosts.values():
                host.region = ''
            for host in self.__deleted_hosts:
                host.region = ''
            self.version = '0.20'
        if cmp(parse_version(self.version), parse_version('0.21')) < 0:
            for propagation_channel in self.__propagation_channels.values():
                propagation_channel.propagator_managed_upgrades = False
            self.version = '0.21'
        if cmp(parse_version(self.version), parse_version('0.22')) < 0:
            self.__deploy_website_required_for_sponsors = set()
            for sponsor in self.__sponsors.values():
                sponsor.website_banner = None
                sponsor.website_banner_link = None
            self.version = '0.22'
        if cmp(parse_version(self.version), parse_version('0.23')) < 0:
            self.__automation_bucket = None
            self.version = '0.23'
        if cmp(parse_version(self.version), parse_version('0.24')) < 0:
            self.__digitalocean_account = DigitalOceanAccount()
            self.version = '0.24'
        if cmp(parse_version(self.version), parse_version('0.25')) < 0:
            for server in self.__servers.values():
                server.alternate_ssh_obfuscated_ports = []
            for server in self.__deleted_servers.values():
                server.alternate_ssh_obfuscated_ports = []
            self.version = '0.25'
        if cmp(parse_version(self.version), parse_version('0.26')) < 0:
            self.__discovery_strategy_value_hmac_key = binascii.b2a_hex(os.urandom(32))
            for host in self.__hosts.values():
                host.meek_server_port = None
                host.meek_server_obfuscated_key = None
                host.meek_server_fronting_domain = None
                host.meek_server_fronting_host = None
                host.meek_cookie_encryption_public_key = None
                host.meek_cookie_encryption_private_key = None
            for host in self.__deleted_hosts:
                host.meek_server_port = None
                host.meek_server_obfuscated_key = None
                host.meek_server_fronting_domain = None
                host.meek_server_fronting_host = None
                host.meek_cookie_encryption_public_key = None
                host.meek_cookie_encryption_private_key = None
            for host in self.__hosts_to_remove_from_providers:
                host.meek_server_port = None
                host.meek_server_obfuscated_key = None
                host.meek_server_fronting_domain = None
                host.meek_server_fronting_host = None
                host.meek_cookie_encryption_public_key = None
                host.meek_cookie_encryption_private_key = None
            for server in self.__servers.values():
                if server.capabilities:
                    server.capabilities['FRONTED-MEEK'] = False
                    server.capabilities['UNFRONTED-MEEK'] = False
            for server in self.__deleted_servers.values():
                if server.capabilities:
                    server.capabilities['FRONTED-MEEK'] = False
                    server.capabilities['UNFRONTED-MEEK'] = False
            self.version = '0.26'
        if cmp(parse_version(self.version), parse_version('0.27')) < 0:
            for sponsor in self.__sponsors.values():
                sponsor.mobile_home_pages = {}
            self.version = '0.27'
        if cmp(parse_version(self.version), parse_version('0.28')) < 0:
            self.__android_home_tab_url_exclusions = set()
            self.version = '0.28'
        if cmp(parse_version(self.version), parse_version('0.29')) < 0:
            self.__alternate_meek_fronting_addresses = defaultdict(set)
            self.version = '0.29'
        if cmp(parse_version(self.version), parse_version('0.30')) < 0:
            self.__routes_signing_key_pair = None
            self.version = '0.30'
        if cmp(parse_version(self.version), parse_version('0.31')) < 0:
            for sponsor in self.__sponsors.values():
                for campaign in sponsor.campaigns:
                    campaign.platforms = None
            self.version = '0.31'
        if cmp(parse_version(self.version), parse_version('0.32')) < 0:
            for sponsor in self.__sponsors.values():
                sponsor.use_data_from_sponsor_id = None
            self.version = '0.32'
        if cmp(parse_version(self.version), parse_version('0.33')) < 0:
            self.__alternate_meek_fronting_addresses_regex = defaultdict(str)
            self.version = '0.33'
        if cmp(parse_version(self.version), parse_version('0.34')) < 0:
            for sponsor in self.__sponsors.values():
                if sponsor.banner:
                    try:
                        pngdata = io.BytesIO()
                        Image.open(io.BytesIO(base64.b64decode(sponsor.banner))).save(pngdata, 'png')
                        sponsor.banner = base64.b64encode(pngdata.getvalue()).decode()
                    except Exception as e:
                        print('Corrupt banner image found for sponsor %s; unable to convert' % sponsor.id)
            self.version = '0.34'
        if cmp(parse_version(self.version), parse_version('0.35')) < 0:
            self.__meek_fronting_disable_SNI = defaultdict(bool)
            for host in self.__hosts.values():
                host.alternate_meek_server_fronting_hosts = None
            for host in self.__deleted_hosts:
                host.alternate_meek_server_fronting_hosts = None
            for host in self.__hosts_to_remove_from_providers:
                host.alternate_meek_server_fronting_hosts = None
            self.version = '0.35'
        if cmp(parse_version(self.version), parse_version('0.36')) < 0:
            self.__vpsnet_account = VPSNetAccount()
            self.version = '0.36'
        if cmp(parse_version(self.version), parse_version('0.37')) < 0:

            # This version adds TCS compatibility

            # No existing hosts use the TCS stack
            for host in self.__hosts.values():
                host.is_TCS = False
            for host in self.__deleted_hosts:
                host.is_TCS = False
            for host in self.__hosts_to_remove_from_providers:
                host.is_TCS = False

            # No existing servers have TCS keys
            for server in self.__servers.values():
                server.TCS_ssh_private_key = None
            for server in self.__deleted_servers.values():
                server.TCS_ssh_private_key = None

            # No existing servers have TCS capabilities
            for server in self.__servers.values():
                if server.capabilities:
                    server.capabilities['ssh-api-requests'] = False
            for server in self.__deleted_servers.values():
                if server.capabilities:
                    server.capabilities['ssh-api-requests'] = False

            # Stub in valid, empty defaults
            self.__linode_account.tcs_base_root_password = ''
            self.__linode_account.tcs_base_host_public_key = ''
            self.__TCS_traffic_rules_set = "{}"
            self.__TCS_psiphond_config_values = {}
            self.version = '0.37'
        if cmp(parse_version(self.version), parse_version('0.38')) < 0:
            self.__TCS_OSL_config = "{}"
            self.version = '0.38'
        if cmp(parse_version(self.version), parse_version('0.39')) < 0:
            self.__default_sponsor_id = None
            self.version = '0.39'
        if cmp(parse_version(self.version), parse_version('0.40')) < 0:
            for server in self.__servers.values():
                if server.capabilities:
                    server.capabilities['UNFRONTED-MEEK-SESSION-TICKET'] = False
            for server in self.__deleted_servers.values():
                if server.capabilities:
                    server.capabilities['UNFRONTED-MEEK-SESSION-TICKET'] = False
            self.version = '0.40'
        if cmp(parse_version(self.version), parse_version('0.41')) < 0:
            for sponsor in self.__sponsors.values():
                for campaign in sponsor.campaigns:
                    campaign.alternate_s3_bucket_name = None
            self.version = '0.41'
        if cmp(parse_version(self.version), parse_version('0.42')) < 0:
            self.__deploy_pave_osls_required_for_propagation_channels = set()
            self.version = '0.42'
        if cmp(parse_version(self.version), parse_version('0.43')) < 0:
            for server in self.__servers.values():
                server.osl_ids = None
                server.osl_discovery_date_range = None
            for server in self.__deleted_servers.values():
                server.osl_ids = None
                server.osl_discovery_date_range = None
            self.version = '0.43'
        if cmp(parse_version(self.version), parse_version('0.44')) < 0:
            # Existing TCS hosts use docker
            for host in self.__hosts.values():
                host.TCS_type = 'DOCKER' if host.is_TCS else None
            for host in self.__deleted_hosts:
                host.TCS_type = 'DOCKER' if host.is_TCS else None
            for host in self.__hosts_to_remove_from_providers:
                host.TCS_type = 'DOCKER' if host.is_TCS else None
            self.version = '0.44'
        if cmp(parse_version(self.version), parse_version('0.45')) < 0:
            self.__alternate_s3_bucket_domains = set()
            self.version = '0.45'
        if cmp(parse_version(self.version), parse_version('0.46')) < 0:
            self.__global_https_request_regexes = []
            self.version = '0.46'
        if cmp(parse_version(self.version), parse_version('0.47')) < 0:
            self.__vps247_account = VPS247Account()
            self.version = '0.47'
        if cmp(parse_version(self.version), parse_version('0.48')) < 0:
            for propagation_channel in self.__propagation_channels.values():
                propagation_channel.new_osl_discovery_servers_count = 0
                propagation_channel.max_osl_discovery_server_age_in_days = 0
            self.version = '0.48'
        if cmp(parse_version(self.version), parse_version('0.49')) < 0:
            # Note: this tactics config template is for illustration only
            self.__TCS_tactics_config_template = '''
            {
              "RequestPublicKey" : "%s",
              "RequestPrivateKey" : "%s",
              "RequestObfuscatedKey" : "%s",
              "DefaultTactics" : {
                "TTL" : "1s",
                "Probability" : 1.0,
                "Parameters" : {
                }
              }
            }
            '''
            for host in list(self.__hosts.values()) + list(self.__deleted_hosts) + list(self.__hosts_to_remove_from_providers):
                host.tactics_request_public_key = None
                host.tactics_request_private_key = None
                host.tactics_request_obfuscated_key = None
            for server in list(self.__servers.values()) + list(self.__deleted_servers.values()):
                server.capabilities['FRONTED-MEEK-TACTICS'] = False
                server.configuration_version = INITIAL_SERVER_CONFIGURATION_VERSION
            for server in self.__servers.values():
                if server.capabilities['FRONTED-MEEK']:
                    server.capabilities['FRONTED-MEEK-TACTICS'] = True
                    server.configuration_version = INITIAL_SERVER_CONFIGURATION_VERSION + 1
                    host = self.__hosts[server.host_id]
                    public_key, private_key = self.generate_nacl_keypair()
                    host.tactics_request_public_key = public_key
                    host.tactics_request_private_key = private_key
                    host.tactics_request_obfuscated_key = self.generate_obfuscated_key(base64_encode=True)
            self.version = '0.49'
        if cmp(parse_version(self.version), parse_version('0.50')) < 0:
            for server in list(self.__servers.values()) + list(self.__deleted_servers.values()):
                server.capabilities['QUIC'] = False
                server.ssh_obfuscated_quic_port = None
            self.version = '0.50'
        if cmp(parse_version(self.version), parse_version('0.51')) < 0:
            for server in list(self.__servers.values()) + list(self.__deleted_servers.values()):
                server.capabilities['TAPDANCE'] = False
                server.ssh_obfuscated_tapdance_port = None
            self.version = '0.51'
        if cmp(parse_version(self.version), parse_version('0.52')) < 0:
            self.__TCS_blocklist_csv = ""
            self.version = '0.52'
        if cmp(parse_version(self.version), parse_version('0.53')) < 0:
            for server in list(self.__servers.values()) + list(self.__deleted_servers.values()):
                server.capabilities['FRONTED-MEEK-QUIC'] = False
            self.version = '0.53'
        if cmp(parse_version(self.version), parse_version('0.54')) < 0:
            self.__server_entry_signing_key_pair = None
            self.__exchange_obfuscation_key = base64.b64encode(os.urandom(32)).decode()
            self.version = '0.54'
        if cmp(parse_version(self.version), parse_version('0.55')) < 0:
            self.__routes_signing_public_key = None
            self.version = '0.55'
        if cmp(parse_version(self.version), parse_version('0.56')) < 0:
            self.__linode_account.api_token = ''
            self.version = '0.56'
        if cmp(parse_version(self.version), parse_version('0.57')) < 0:
            self.__ssh_ip_address_whitelist = []
            self.version = '0.57'
        if cmp(parse_version(self.version), parse_version('0.58')) < 0:
            for host in list(self.__hosts.values()) + list(self.__deleted_hosts) + list(self.__hosts_to_remove_from_providers):
                host.fronting_provider_id = None
            self.__fronting_provider_id_aliases = {}
            self.version = '0.58'
        if cmp(parse_version(self.version), parse_version('0.59')) < 0:
            self.__TCS_iptables_output_rules = []
            self.version = '0.59'
        if cmp(parse_version(self.version), parse_version('0.60')) < 0:
            for host in list(self.__hosts.values()) + list(self.__deleted_hosts) + list(self.__hosts_to_remove_from_providers):
                host.passthrough_address = None
            self.__passthrough_addresses = []
            self.version = '0.60'
        if cmp(parse_version(self.version), parse_version('0.61')) < 0:
            self.__standard_ossh_ports = set()
            self.__standard_ossh_ports.add(443)
            self.version = '0.61'
        if cmp(parse_version(self.version), parse_version('0.62')) < 0:
            for host in list(self.__hosts.values()) + list(self.__deleted_hosts) + list(self.__hosts_to_remove_from_providers):
                host.run_packet_manipulator = None
            self.version = '0.62'
        if cmp(parse_version(self.version), parse_version('0.63')) < 0:
            self.__alternate_feedback_upload_urls = set()
            self.version = '0.63'
        if cmp(parse_version(self.version), parse_version('0.64')) < 0:
            for server in list(self.__servers.values()) + list(self.__deleted_servers.values()):
                server.capabilities['CONJURE'] = False
                server.ssh_obfuscated_conjure_port = None
            self.version = '0.64'
        if cmp(parse_version(self.version), parse_version('0.65')) < 0:
            self.__scaleway_account = ScalewayAccount()
            self.version = '0.65'
        if cmp(parse_version(self.version), parse_version('0.66')) < 0:
            self.__ramnode_account = RamnodeAccount()
            self.version = '0.66'
        if cmp(parse_version(self.version), parse_version('0.67')) < 0:
            for sponsor in self.__sponsors.values():
                sponsor.alert_action_urls = {}
            self.__default_alert_action_urls = {}
            self.version = '0.67'
        if cmp(parse_version(self.version), parse_version('0.68')) < 0:
            for host in list(self.__hosts.values()) + list(self.__deleted_hosts) + list(self.__hosts_to_remove_from_providers):
                host.passthrough_version = None
                host.enable_gquic = True
                host.limit_quic_versions = None
            self.version = '0.68'
        if cmp(parse_version(self.version), parse_version('0.69')) < 0:
            self.__scaleway_account.organization_id = ''
            self.__scaleway_account.project_id = ''
            self.version = '0.69'
        if cmp(parse_version(self.version), parse_version('0.70')) < 0:
            self.__oci_account = OracleAccount()
            self.version = '0.70'
        if cmp(parse_version(self.version), parse_version('0.71')) < 0:
            for host in list(self.__hosts.values()) + list(self.__deleted_hosts) + list(self.__hosts_to_remove_from_providers):
                host.ipmi_ip_address = ""
                host.ipmi_username = ""
                host.ipmi_password = ""
                host.ipmi_vpn_profile_location = None
            self.version = '0.71'
        if cmp(parse_version(self.version), parse_version('0.72')) < 0:
<<<<<<< HEAD
            self.__vultr_account = VultrAccount()
            self.version = '0.72'
=======
            self.__s3_download_fronting_specs = []
            self.__s3_upload_fronting_specs = []
            self.version = '0.72'
        if cmp(parse_version(self.version), parse_version('0.73')) < 0:
            self.__server_entry_provider_id_aliases = {}
            for host in list(self.__hosts.values()) + list(self.__deleted_hosts) + list(self.__hosts_to_remove_from_providers):
                self.add_server_entry_provider_id_to_host(host)
            self.version = '0.73'
        if cmp(parse_version(self.version), parse_version('0.74')) < 0:
            for host in list(self.__hosts.values()) + list(self.__deleted_hosts) + list(self.__hosts_to_remove_from_providers):
                host.inproxy_broker_session_private_key = None
                host.inproxy_broker_public_key = None
                host.inproxy_broker_obfuscation_root_secret = None
                host.inproxy_server_session_private_key = None
                host.inproxy_server_public_key = None
                host.inproxy_server_obfuscation_root_secret = None
                host.is_inproxy = False
                host.inproxy_proxy_session_private_key = None
                host.inproxy_proxy_public_key = None
            for server in list(self.__servers.values()) + list(self.__deleted_servers.values()):
                server.capabilities['FRONTED-MEEK-BROKER'] = False
                server.capabilities['INPROXY-WEBRTC-OSSH'] = False
                server.capabilities['INPROXY-WEBRTC-QUIC-OSSH'] = False
                server.ssh_obfuscated_inproxy_webrtc_port = None
                server.ssh_obfuscated_quic_inproxy_webrtc_port = None
            self.version = '0.74'
        if cmp(parse_version(self.version), parse_version('0.75')) < 0:
            self.__paused_hosts = {}
            self.__paused_servers = {}
            self.version = '0.75'
        if cmp(parse_version(self.version), parse_version('0.76')) < 0:
            for server in list(self.__servers.values()) + list(self.__deleted_servers.values()) + list(self.__paused_servers.values()):
                server.capabilities['INPROXY-WEBRTC-SSH'] = False
                server.ssh_inproxy_webrtc_port = None
            self.version = '0.76'
        if cmp(parse_version(self.version), parse_version('0.77')) < 0:
            for server in list(self.__servers.values()) + list(self.__deleted_servers.values()) + list(self.__paused_servers.values()):
                server.capabilities['TLS'] = False
                server.ssh_obfuscated_tls_port = None
            self.version = '0.77'
        if cmp(parse_version(self.version), parse_version('0.78')) < 0:
            for server in list(self.__servers.values()) + list(self.__deleted_servers.values()) + list(self.__paused_servers.values()):
                server.capabilities['SHADOWSOCKS'] = False
                server.ssh_obfuscated_shadowsocks_port = None
                server.shadowsocks_key = None
            self.version = '0.78'
>>>>>>> 96c399c2

    def initialize_plugins(self):
        for plugin in plugins:
            if hasattr(plugin, 'initialize'):
                plugin.initialize(self)

    def show_status(self):
        # NOTE: verbose mode prints credentials to stdout
        print(textwrap.dedent('''
            Sponsors:               %d
            Channels:               %d
            Twitter Campaigns:      %d
            Email Campaigns:        %d
            Total Campaigns:        %d
            Hosts:                  %d (VPN: %d, TCS: %d)
            Servers:                %d
            Providers:              %d
            Regions:                %d
            Automation Bucket:      %s
            Stats Server:           %s
            Windows Client Version: %s %s
            Android Client Version: %s %s
            AWS Account:            %s
            Provider Ranks:         %s
            Linode Account:         %s
            DigitalOcean Account:   %s
            VPSNet Account          %s
            VPS247 Account          %s
            ElasticHosts Account:   %s
            Deploys Pending:        Host Implementations    %d
                                    Host Data               %s
                                    Windows Campaign Builds %d
                                    Android Campaign Builds %d
                                    Stats Server Config     %s
                                    Email Server Config     %s
                                    Websites                %d
                                    Pave OSLs               %d
            ''') % (
                len(self.__sponsors),
                len(self.__propagation_channels),
                sum([len(list(filter(lambda x:x.propagation_mechanism_type == 'twitter', sponsor.campaigns)))
                     for sponsor in self.__sponsors.values()]),
                sum([len(list(filter(lambda x:x.propagation_mechanism_type == 'email-autoresponder', sponsor.campaigns)))
                     for sponsor in self.__sponsors.values()]),
                sum([len(sponsor.campaigns)
                     for sponsor in self.__sponsors.values()]),
                len(self.__hosts), len([s for s in self.__servers.values() if s.capabilities['VPN'] == True]), len([h for h in self.__hosts.values() if h.is_TCS == True and h.TCS_type == 'NATIVE']),
                len(self.__servers),
                len(set([h.provider for h in self.__hosts.values()])),
                len(set([h.region for h in self.__hosts.values()])),
                self.__automation_bucket if self.__automation_bucket else 'None',
                self.__stats_server_account.ip_address if self.__stats_server_account else 'None',
                self.__client_versions[CLIENT_PLATFORM_WINDOWS][-1].version if self.__client_versions[CLIENT_PLATFORM_WINDOWS] else 'None',
                self.__client_versions[CLIENT_PLATFORM_WINDOWS][-1].description if self.__client_versions[CLIENT_PLATFORM_WINDOWS] else '',
                self.__client_versions[CLIENT_PLATFORM_ANDROID][-1].version if self.__client_versions[CLIENT_PLATFORM_ANDROID] else 'None',
                self.__client_versions[CLIENT_PLATFORM_ANDROID][-1].description if self.__client_versions[CLIENT_PLATFORM_ANDROID] else '',
                'Configured' if self.__aws_account.access_id else 'None',
                'Configured' if self.__provider_ranks else 'None',
                'Configured' if self.__linode_account.api_key else 'None',
                'Configured' if self.__digitalocean_account.client_id and self.__digitalocean_account.api_key else 'None',
                'Configured' if self.__vpsnet_account.account_id and self.__vpsnet_account.api_key else 'None',
                'Configured' if self.__vps247_account.account_id and self.__vps247_account.api_key else 'None',
                'Configured' if self.__elastichosts_accounts else 'None',
                len(self.__deploy_implementation_required_for_hosts),
                'Yes' if self.__deploy_data_required_for_all else 'No',
                len(self.__deploy_builds_required_for_campaigns[CLIENT_PLATFORM_WINDOWS]),
                len(self.__deploy_builds_required_for_campaigns[CLIENT_PLATFORM_ANDROID]),
                'Yes' if self.__deploy_stats_config_required else 'No',
                'Yes' if self.__deploy_email_config_required else 'No',
                len(self.__deploy_website_required_for_sponsors),
                len(self.__deploy_pave_osls_required_for_propagation_channels),
                ))

    def show_providers(self):
        providers_counter = Counter([h.provider for h in self.__hosts.values()]).most_common()
        print_text = textwrap.dedent('''
                Total Providers:        %d
                Servers per Providers:''') % (
                    len(set([h.provider for h in self.__hosts.values()])),
                )

        for provider, number in providers_counter:
            print_text = print_text + '''
                %s:    %d''' % (provider.capitalize(), number)

        print(print_text)

    def show_regions(self):
        regions_counter = Counter([h.region for h in self.__hosts.values()]).most_common()
        print_text = textwrap.dedent('''
                Total Regions:          %d
                Servers per Regions:''') % (
                    len(set([h.region for h in self.__hosts.values()])),
                )

        for region, number in regions_counter:
            print_text = print_text + '''
                %s:     %d''' % (region, number)

        print(print_text)

    def show_providers_per_region(self, region_p='ALL'):
        if region_p == 'ALL':
            hosts = [(h.region, h.provider) for h in self.__hosts.values()]
        else:
            hosts = [(h.region, h.provider) for h in self.__hosts.values() if h.region == region_p]
        providers_per_region = dict()

        for region, provider in hosts:
            if region not in providers_per_region:
                providers_per_region[region] = {}

            if provider not in providers_per_region[region]:
                providers_per_region[region][provider] = 0

            providers_per_region[region][provider] += 1

        print_text = textwrap.dedent('''
            Servers per Providers per region:''')

        for region in providers_per_region:
            print_text = print_text + '''
                %s:''' % (region)
            for provider in providers_per_region[region]:
                print_text = print_text + '''
                    %s: %d''' % (provider.capitalize(), providers_per_region[region][provider])

        print(print_text)

    def get_providers(self):
        return list(set([host.provider for host in self.__hosts.values()]))

    def get_regions(self):
        return list(set([host.region for host in self.__hosts.values()]))
    
    def show_regions_per_provider(self, provider_p='ALL'):
        if provider_p == 'ALL':
            hosts = [(h.provider, h.region) for h in self.__hosts.values()]
        else:
            hosts = [(h.provider, h.region) for h in self.__hosts.values() if h.provider == provider_p]
        providers_per_region = dict()

        for provider, region in hosts:
            if provider not in providers_per_region:
                providers_per_region[provider] = {}

            if region not in providers_per_region[provider]:
                providers_per_region[provider][region] = 0

            providers_per_region[provider][region] += 1

        print_text = textwrap.dedent('''
            Servers per Providers per region:''')

        for provider in providers_per_region:
            print_text = print_text + '''
                %s:''' % (provider.capitalize())
            for region in providers_per_region[provider]:
                print_text = print_text + '''
                    %s: %d''' % (region, providers_per_region[provider][region])

        print(print_text)

    def show_client_versions(self):
        for platform in self.__client_versions:
            print(platform)
            for client_version in self.__client_versions[platform]:
                print(client_version.logs[0][0], client_version.version, client_version.description)

    def __show_logs(self, obj):
        for timestamp, message in obj.get_logs():
            print('%s: %s' % (timestamp.isoformat(), message))
        print('')

    def show_sponsors(self):
        for s in self.__sponsors.values():
            self.show_sponsor(s.name)

    def show_sponsor(self, sponsor_name, verbose=True):
        s = self.get_sponsor_by_name(sponsor_name)
        print(textwrap.dedent('''
            ID:                      %(id)s
            Name:                    %(name)s
            Home Pages:              %(home_pages)s
            Mobile Home Pages:       %(mobile_home_pages)s
            Page View Regexes:       %(page_view_regexes)s
            HTTPS Request Regexes:   %(https_request_regexes)s
            Campaigns:               %(campaigns)s
            ''') % {
                    'id': s.id,
                    'name': s.name,
                    'home_pages': '\n                         '.join(['%s: %s' % (region.ljust(5) if region else 'All',
                                                         '\n                                '.join([h.url for h in home_pages]))
                                                         for region, home_pages in sorted(s.home_pages.items())]),
                    'mobile_home_pages': '\n                         '.join(['%s: %s' % (region.ljust(5) if region else 'All',
                                                         '\n                                '.join([h.url for h in mobile_home_pages]))
                                                         for region, mobile_home_pages in sorted(s.mobile_home_pages.items())]),
                    'page_view_regexes': '\n                         '.join(['%s -> %s' % (page_view_regex.regex, page_view_regex.replace)
                                                                             for page_view_regex in s.page_view_regexes]),
                    'https_request_regexes': '\n                         '.join(['%s -> %s' % (https_request_regex.regex, https_request_regex.replace)
                                                                                 for https_request_regex in s.https_request_regexes]),
                    'campaigns': '\n                         '.join(['%s %s %s %s' % (
                                                             self.__propagation_channels[c.propagation_channel_id].name,
                                                             c.propagation_mechanism_type,
                                                             c.account[0] if c.account else 'None',
                                                             c.s3_bucket_name)
                                            for c in s.campaigns])
                    })
        if verbose:
            self.__show_logs(s)

    def show_campaigns_on_propagation_channel(self, propagation_channel_name):
        propagation_channel = self.get_propagation_channel_by_name(propagation_channel_name)
        for sponsor in self.__sponsors.values():
            for campaign in sponsor.campaigns:
                if campaign.propagation_channel_id == propagation_channel.id:
                    print(textwrap.dedent('''
                            Sponsor:                %s
                            Propagation Mechanism:  %s
                            Account:                %s
                            Bucket Name:            %s''') % (
                                sponsor.name,
                                campaign.propagation_mechanism_type,
                                campaign.account[0] if campaign.account else 'None',
                                campaign.s3_bucket_name))

    def show_propagation_channels(self, verbose=True):
        for p in self.__propagation_channels.values():
            self.show_propagation_channel(p.name, verbose=verbose)

    def show_propagation_channel(self, propagation_channel_name, now=None, verbose=True):
        if now == None:
            now = datetime.datetime.now()
        p = self.get_propagation_channel_by_name(propagation_channel_name)
        embedded_servers = [server.id + (' (permanent)' if server.is_permanent else '') for server in self.__servers.values()
                            if server.propagation_channel_id == p.id and server.is_embedded]
        old_propagation_servers = [server.id for server in self.__servers.values()
                                   if server.propagation_channel_id == p.id and
                                   not server.is_embedded and not server.discovery_date_range]
        current_discovery_servers = ['%s - %s : %s' % (server.discovery_date_range[0].isoformat(),
                                                       server.discovery_date_range[1].isoformat(),
                                                       server.id)
                                     for server in self.__servers.values()
                                     if server.propagation_channel_id == p.id and server.discovery_date_range and
                                     (server.discovery_date_range[0] <= now < server.discovery_date_range[1])]
        current_discovery_servers.sort()
        future_discovery_servers = ['%s - %s : %s' % (server.discovery_date_range[0].isoformat(),
                                                      server.discovery_date_range[1].isoformat(),
                                                      server.id)
                                    for server in self.__servers.values()
                                    if server.propagation_channel_id == p.id and server.discovery_date_range and
                                       server.discovery_date_range[0] > now]
        future_discovery_servers.sort()
        old_discovery_servers = ['%s - %s : %s' % (server.discovery_date_range[0].isoformat(),
                                                   server.discovery_date_range[1].isoformat(),
                                                   server.id)
                                 for server in self.__servers.values()
                                 if server.propagation_channel_id == p.id and server.discovery_date_range and
                                    now >= server.discovery_date_range[1]]
        old_discovery_servers.sort()

        print(textwrap.dedent('''
            ID:                                  %s
            Name:                                %s
            Propagation Mechanisms:              %s
            Propagator Managed Upgrades          %s
            New Propagation Servers:             %s
            Max Propagation Server Age (days):   %s
            New Discovery Servers:               %s
            Max Discovery Server Age (days):     %s
            New OSL Discovery Servers:           %s
            Max OSL Discovery Server Age (days): %s
            ''') % (
                p.id,
                p.name,
                '\n                                   '.join(p.propagation_mechanism_types),
                p.propagator_managed_upgrades,
                str(p.new_propagation_servers_count),
                str(p.max_propagation_server_age_in_days),
                str(p.new_discovery_servers_count),
                str(p.max_discovery_server_age_in_days),
                str(p.new_osl_discovery_servers_count),
                str(p.max_osl_discovery_server_age_in_days)))

        if verbose:
            print(textwrap.dedent('''
                Embedded Servers:                  %s
                Discovery Servers:                 %s
                Future Discovery Servers:          %s
                Old Propagation Servers:           %s
                Old Discovery Servers:             %s
                ''') % (
                    '\n                                   '.join(embedded_servers),
                    '\n                                   '.join(current_discovery_servers),
                    '\n                                   '.join(future_discovery_servers),
                    '\n                                   '.join(old_propagation_servers),
                    '\n                                   '.join(old_discovery_servers)))
            self.__show_logs(p)

    def show_servers(self):
        for s in self.__servers.values():
            self.show_server(s.id)

    def show_servers_on_host(self, host_id):
        for s in self.__servers.values():
            if s.host_id == host_id:
                self.show_server(s.id)

    def show_server(self, server_id):
        s = self.__servers[server_id]
        print(textwrap.dedent('''
            Server:                   %s
            Host:                     %s%s %s %s / %s
            IP Address:               %s
            Region:                   %s
            Propagation Channel:      %s
            Is Embedded:              %s
            Is Permanent:             %s
            Discovery Date Range:     %s
            OSL Discovery Date Range: %s
            Capabilities:             %s
            Configuration Version:    %d
            ''') % (
                s.id,
                s.host_id,
                " (TCS " + self.__hosts[s.host_id].TCS_type + ")" if self.__hosts[s.host_id].is_TCS else "",
                self.__hosts[s.host_id].ip_address,
                self.__hosts[s.host_id].ssh_username,
                self.__hosts[s.host_id].ssh_password,
                s.ip_address,
                self.__hosts[s.host_id].region,
                self.__propagation_channels[s.propagation_channel_id].name if s.propagation_channel_id else 'None',
                s.is_embedded,
                s.is_permanent,
                ('%s - %s' % (s.discovery_date_range[0].isoformat(),
                            s.discovery_date_range[1].isoformat())) if s.discovery_date_range else 'None',
                ('%s - %s' % (s.osl_discovery_date_range[0].isoformat(),
                            s.osl_discovery_date_range[1].isoformat())) if s.osl_discovery_date_range else 'None',
                ', '.join([capability for capability, enabled in s.capabilities.items() if enabled]),
                s.configuration_version if s.configuration_version else 0))
        self.__show_logs(s)

    def show_server_by_diagnostic_id(self, diagnostic_id):
        for s in self.__servers.values():
            if diagnostic_id == self.__get_server_tag(s)[0:8]:
                self.show_server(s.id)

    def show_host(self, host_id, show_logs=False):
        host = self.__hosts[host_id]
        servers = [self.__servers[s].id + (' (permanent)' if self.__servers[s].is_permanent else '')
                   for s in self.__servers
                   if self.__servers[s].host_id == host_id]

        print(textwrap.dedent('''
            Host ID:                 %(id)s%(is_TCS)s
            Provider:                %(provider)s (%(provider_id)s)
            Datacenter:              %(datacenter_name)s
            IP Address:              %(ip_address)s
            Region:                  %(region)s
            SSH:                     %(ssh_port)s %(ssh_username)s / %(ssh_password)s
            IPMI:                    %(ipmi_ip_address)s / %(ipmi_username)s / %(ipmi_password)s / %(ipmi_vpn_profile_location)s
            Stats User:              %(stats_ssh_username)s / %(stats_ssh_password)s
            Servers:                 %(servers)s
            ''') % {
                    'id': host.id,
                    'is_TCS' : " (TCS " + host.TCS_type + ")" if host.is_TCS else "",
                    'provider': host.provider,
                    'provider_id': host.provider_id,
                    'datacenter_name': host.datacenter_name,
                    'ip_address': host.ip_address,
                    'region': host.region,
                    'ssh_port': host.ssh_port,
                    'ssh_username': host.ssh_username,
                    'ssh_password': host.ssh_password,
                    'ipmi_ip_address': host.ipmi_ip_address,
                    'ipmi_username': host.ipmi_username,
                    'ipmi_password': host.ipmi_password,
                    'ipmi_vpn_profile_location': host.ipmi_vpn_profile_location if host.ipmi_vpn_profile_location else 'No VPN Needed',
                    'stats_ssh_username': host.stats_ssh_username,
                    'stats_ssh_password': host.stats_ssh_password,
                    'servers': '\n                         '.join(servers)
                    })

        if show_logs:
            self.__show_logs(host)

    def show_provider_ranks(self):
        for r in self.__provider_ranks:
            print(textwrap.dedent('''
                Provider:   %s
                Rank:       %s
                ''') % (r.provider, r.rank))

    def __generate_id(self):
        count = 16
        chars = '0123456789ABCDEF'
        return ''.join([chars[ord(os.urandom(1)) % len(chars)] for i in range(count)])

    def get_propagation_channel_by_name(self, name):
        matches = list(filter(lambda x: x.name == name,
                         self.__propagation_channels.values()))
        return matches[0] if matches else None

    def get_propagation_channel_by_id(self, id):
        return self.__propagation_channels[id] if id in self.__propagation_channels else None

    def add_propagation_channel(self, name, propagation_mechanism_types, propagator_managed_upgrades=False):
        assert(self.is_locked)
        self.import_propagation_channel(self.__generate_id(), name, propagation_mechanism_types, propagator_managed_upgrades)

    def import_propagation_channel(self, id, name, propagation_mechanism_types, propagator_managed_upgrades):
        assert(self.is_locked)
        for type in propagation_mechanism_types:
            assert(type in self.__propagation_mechanisms)
        propagation_channel = PropagationChannel(id, name, propagation_mechanism_types, propagator_managed_upgrades, 0, 0, 0, 0, 0, 0)
        assert(id not in self.__propagation_channels)
        assert(not list(filter(lambda x: x.name == name, self.__propagation_channels.values())))
        self.__propagation_channels[id] = propagation_channel

    def set_propagation_channel_new_osl_discovery_servers_count(self, propagation_channel_name, count):
        assert(self.is_locked)
        propagation_channel = self.get_propagation_channel_by_name(propagation_channel_name)
        propagation_channel.new_osl_discovery_servers_count = count
        propagation_channel.log('New OSL discovery servers count set to %d' % (count,))

    def set_propagation_channel_new_discovery_servers_count(self, propagation_channel_name, count):
        assert(self.is_locked)
        propagation_channel = self.get_propagation_channel_by_name(propagation_channel_name)
        propagation_channel.new_discovery_servers_count = count
        propagation_channel.log('New discovery servers count set to %d' % (count,))

    def set_propagation_channel_new_propagation_servers_count(self, propagation_channel_name, count):
        assert(self.is_locked)
        propagation_channel = self.get_propagation_channel_by_name(propagation_channel_name)
        propagation_channel.new_propagation_servers_count = count
        propagation_channel.log('New propagation servers count set to %d' % (count,))

    def set_propagation_channel_max_osl_discovery_server_age_in_days(self, propagation_channel_name, age):
        assert(self.is_locked)
        propagation_channel = self.get_propagation_channel_by_name(propagation_channel_name)
        propagation_channel.max_osl_discovery_server_age_in_days = age
        propagation_channel.log('Max OSL discovery server age set to %d days' % (age,))

    def set_propagation_channel_max_discovery_server_age_in_days(self, propagation_channel_name, age):
        assert(self.is_locked)
        propagation_channel = self.get_propagation_channel_by_name(propagation_channel_name)
        propagation_channel.max_discovery_server_age_in_days = age
        propagation_channel.log('Max discovery server age set to %d days' % (age,))

    def set_propagation_channel_max_propagation_server_age_in_days(self, propagation_channel_name, age):
        assert(self.is_locked)
        propagation_channel = self.get_propagation_channel_by_name(propagation_channel_name)
        propagation_channel.max_propagation_server_age_in_days = age
        propagation_channel.log('Max propagation server age set to %d days' % (age,))

    def get_sponsor_by_name(self, name):
        matches = list(filter(lambda x: x.name == name,
                         self.__sponsors.values()))
        return matches[0] if matches else None

    def get_sponsor_by_id(self, id):
        return self.__sponsors[id] if id in self.__sponsors else None

    def add_sponsor(self, name):
        assert(self.is_locked)
        self.import_sponsor(self.__generate_id(), name)

    def import_sponsor(self, id, name):
        assert(self.is_locked)
        sponsor = Sponsor(id, name, None, None, None, {}, {}, {}, [], [], [])
        assert(id not in self.__sponsors)
        assert(not list(filter(lambda x: x.name == name, self.__sponsors.values())))
        self.__sponsors[id] = sponsor

    def set_sponsor_banner(self, name, banner_filename):
        assert(self.is_locked)
        with open(banner_filename, 'rb') as file:
            banner = file.read()
        # Ensure that the banner is a PNG
        assert(banner[:8] == b'\x89PNG\r\n\x1a\n')
        sponsor = self.get_sponsor_by_name(name)
        sponsor.banner = base64.b64encode(banner).decode()
        sponsor.log('set banner')
        for campaign in sponsor.campaigns:
            for platform in self.__deploy_builds_required_for_campaigns:
                self.__deploy_builds_required_for_campaigns[platform].add(
                    (campaign.propagation_channel_id, sponsor.id))
            campaign.log('marked for build and publish (new banner)')

    def set_sponsor_website_banner(self, name, website_banner_filename, website_banner_link):
        assert(self.is_locked)
        with open(website_banner_filename, 'rb') as file:
            website_banner = file.read()
        # Ensure that the banner is a PNG
        assert(website_banner[:8] == '\x89PNG\r\n\x1a\n')
        sponsor = self.get_sponsor_by_name(name)
        sponsor.website_banner = base64.b64encode(website_banner).decode()
        sponsor.website_banner_link = website_banner_link
        self.__deploy_website_required_for_sponsors.add(sponsor.id)
        sponsor.log('set website_banner, marked for publish')

    def flag_website_updated(self):
        assert(self.is_locked)
        for sponsor in self.__sponsors.values():
            self.__deploy_website_required_for_sponsors.add(sponsor.id)
            sponsor.log('website updated, marked for publish')

    def add_sponsor_email_campaign(self, sponsor_name, propagation_channel_name, email_account):
        assert(self.is_locked)
        sponsor = self.get_sponsor_by_name(sponsor_name)
        propagation_channel = self.get_propagation_channel_by_name(propagation_channel_name)
        propagation_mechanism_type = 'email-autoresponder'
        assert(propagation_mechanism_type in propagation_channel.propagation_mechanism_types)
        # TODO: assert(email_account not in ...)
        campaign = SponsorCampaign(propagation_channel.id,
                                   propagation_mechanism_type,
                                   EmailPropagationAccount(email_account),
                                   None,
                                   None,
                                   None,
                                   None,
                                   False)
        if campaign not in sponsor.campaigns:
            sponsor.campaigns.append(campaign)
            sponsor.log('add email campaign %s' % (email_account,))
            for platform in self.__deploy_builds_required_for_campaigns:
                self.__deploy_builds_required_for_campaigns[platform].add(
                        (campaign.propagation_channel_id, sponsor.id))
            self.__deploy_pave_osls_required_for_propagation_channels.add(propagation_channel.id)
            campaign.log('marked for build and publish (new campaign)')

    def set_default_email_autoresponder_account(self, email_account):
        assert(self.is_locked)

        # TODO: Make sure the sponsor campaign that provides this address isn't
        # deleted. Right now we don't have a "delete sponsor campaign" function.

        # Make sure the email address exists in a campaign.
        exists = False
        for sponsor in self.__sponsors.values():
            for campaign in sponsor.campaigns:
                if type(campaign.account) == EmailPropagationAccount \
                        and campaign.account.email_address == email_account:
                    exists = True
                    break

            if exists:
                break
        assert(exists)

        self.__default_email_autoresponder_account = EmailPropagationAccount(email_account)

    def add_sponsor_twitter_campaign(self, sponsor_name,
                                     propagation_channel_name,
                                     twitter_account_name,
                                     twitter_account_consumer_key,
                                     twitter_account_consumer_secret,
                                     twitter_account_access_token_key,
                                     twitter_account_access_token_secret):
        assert(self.is_locked)
        sponsor = self.get_sponsor_by_name(sponsor_name)
        propagation_channel = self.get_propagation_channel_by_name(propagation_channel_name)
        propagation_mechanism_type = 'twitter'
        assert(propagation_mechanism_type in propagation_channel.propagation_mechanism_types)
        campaign = SponsorCampaign(propagation_channel.id,
                                   propagation_mechanism_type,
                                   TwitterPropagationAccount(
                                        twitter_account_name,
                                        twitter_account_consumer_key,
                                        twitter_account_consumer_secret,
                                        twitter_account_access_token_key,
                                        twitter_account_access_token_secret),
                                   None,
                                   None,
                                   None,
                                   None,
                                   False)
        if campaign not in sponsor.campaigns:
            sponsor.campaigns.append(campaign)
            sponsor.log('add twitter campaign %s' % (twitter_account_name,))
            for platform in self.__deploy_builds_required_for_campaigns:
                self.__deploy_builds_required_for_campaigns[platform].add(
                        (campaign.propagation_channel_id, sponsor.id))
            self.__deploy_pave_osls_required_for_propagation_channels.add(propagation_channel.id)
            campaign.log('marked for build and publish (new campaign)')

    def add_sponsor_static_download_campaign(self, sponsor_name, propagation_channel_name):
        assert(self.is_locked)
        sponsor = self.get_sponsor_by_name(sponsor_name)
        propagation_channel = self.get_propagation_channel_by_name(propagation_channel_name)
        propagation_mechanism_type = 'static-download'
        assert(propagation_mechanism_type in propagation_channel.propagation_mechanism_types)
        campaign = SponsorCampaign(propagation_channel.id,
                                   propagation_mechanism_type,
                                   None,
                                   None,
                                   None,
                                   None,
                                   None,
                                   False)
        if campaign not in sponsor.campaigns:
            sponsor.campaigns.append(campaign)
            sponsor.log('add static download campaign')
            for platform in self.__deploy_builds_required_for_campaigns:
                self.__deploy_builds_required_for_campaigns[platform].add(
                        (campaign.propagation_channel_id, sponsor.id))
            self.__deploy_pave_osls_required_for_propagation_channels.add(propagation_channel.id)
            campaign.log('marked for build and publish (new campaign)')

    def set_sponsor_campaign_s3_bucket_name(self, sponsor_name,
                                            propagation_channel_name, account,
                                            s3_bucket_name):
        assert(self.is_locked)
        sponsor = self.get_sponsor_by_name(sponsor_name)
        propagation_channel = self.get_propagation_channel_by_name(propagation_channel_name)
        for campaign in sponsor.campaigns:
            if (campaign.propagation_channel_id == propagation_channel.id and
                ((campaign.account == None and account == None) or campaign.account[0] == account)):
                    campaign.s3_bucket_name = s3_bucket_name
                    campaign.log('set campaign s3 bucket name to %s' % (s3_bucket_name,))
                    for platform in self.__deploy_builds_required_for_campaigns:
                        self.__deploy_builds_required_for_campaigns[platform].add(
                            (campaign.propagation_channel_id, sponsor.id))
                    self.__deploy_pave_osls_required_for_propagation_channels.add(propagation_channel.id)
                    campaign.log('marked for build and publish (modified campaign)')

    def set_sponsor_campaign_custom_download_site(self, sponsor_name, propagation_channel_name, account, is_custom):
        sponsor = self.get_sponsor_by_name(sponsor_name)
        propagation_channel = self.get_propagation_channel_by_name(propagation_channel_name)
        for campaign in sponsor.campaigns:
            if (campaign.propagation_channel_id == propagation_channel.id and
                ((campaign.account == None and account == None) or campaign.account[0] == account)):
                campaign.custom_download_site = is_custom
                campaign.log('set campaign custom_download_site to %s' % is_custom)
                if not is_custom:
                    self.__deploy_website_required_for_sponsors.add(sponsor.id)
                    campaign.log('marked sponsor website as needing new deploy')

    def set_sponsor_home_page(self, sponsor_name, region, url):
        assert(self.is_locked)
        sponsor = self.get_sponsor_by_name(sponsor_name)
        home_page = SponsorHomePage(region, url)
        if region not in sponsor.home_pages:
            sponsor.home_pages[region] = []
        if home_page not in sponsor.home_pages[region]:
            sponsor.home_pages[region].append(home_page)
            sponsor.log('set home page %s for %s' % (url, region if region else 'All'))
            self.__deploy_data_required_for_all = True
            sponsor.log('marked all hosts for data deployment')

    def set_sponsor_mobile_home_page(self, sponsor_name, region, url):
        assert(self.is_locked)
        sponsor = self.get_sponsor_by_name(sponsor_name)
        mobile_home_page = SponsorHomePage(region, url)
        if region not in sponsor.mobile_home_pages:
            sponsor.mobile_home_pages[region] = []
        if mobile_home_page not in sponsor.mobile_home_pages[region]:
            sponsor.mobile_home_pages[region].append(mobile_home_page)
            sponsor.log('set mobile home page %s for %s' % (url, region if region else 'All'))
            self.__deploy_data_required_for_all = True
            sponsor.log('marked all hosts for data deployment')

    def remove_sponsor_home_page(self, sponsor_name, region, url):
        assert(self.is_locked)
        sponsor = self.get_sponsor_by_name(sponsor_name)
        home_page = SponsorHomePage(region, url)
        if (region in sponsor.home_pages
            and home_page in sponsor.home_pages[region]):
            sponsor.home_pages[region].remove(home_page)
            sponsor.log('deleted home page %s for %s' % (url, region))
            self.__deploy_data_required_for_all = True
            sponsor.log('marked all hosts for data deployment')

    def set_sponsor_page_view_regex(self, sponsor_name, regex, replace):
        assert(self.is_locked)
        sponsor = self.get_sponsor_by_name(sponsor_name)
        if not [rx for rx in sponsor.page_view_regexes if rx.regex == regex]:
            sponsor.page_view_regexes.append(SponsorRegex(regex, replace))
            sponsor.log('set page view regex %s; replace %s' % (regex, replace))
            self.__deploy_data_required_for_all = True
            sponsor.log('marked all hosts for data deployment')

    def remove_sponsor_page_view_regex(self, sponsor_name, regex):
        '''
        Note that the regex part of the regex+replace pair is unique, so only
        it has to be passed in when removing.
        '''
        assert(self.is_locked)
        sponsor = self.get_sponsor_by_name(sponsor_name)
        match = [sponsor.page_view_regexes.pop(idx)
                 for (idx, rx)
                 in enumerate(sponsor.page_view_regexes)
                 if rx.regex == regex]
        if match:
            sponsor.page_view_regexes.remove(regex)
            sponsor.log('deleted page view regex %s' % regex)
            self.__deploy_data_required_for_all = True
            sponsor.log('marked all hosts for data deployment')

    def set_global_https_request_regex(self, regex, replace):
        assert(self.is_locked)
        if not [rx for rx in self.__global_https_request_regexes if rx.regex == regex]:
            self.__global_https_request_regexes.append(SponsorRegex(regex, replace))
            self.__deploy_data_required_for_all = True

    def set_sponsor_https_request_regex(self, sponsor_name, regex, replace):
        assert(self.is_locked)
        sponsor = self.get_sponsor_by_name(sponsor_name)
        if not [rx for rx in sponsor.https_request_regexes if rx.regex == regex]:
            sponsor.https_request_regexes.append(SponsorRegex(regex, replace))
            sponsor.log('set https request regex %s; replace %s' % (regex, replace))
            self.__deploy_data_required_for_all = True
            sponsor.log('marked all hosts for data deployment')

    def remove_sponsor_https_request_regex(self, sponsor_name, regex):
        '''
        Note that the regex part of the regex+replace pair is unique, so only
        it has to be passed in when removing.
        '''
        assert(self.is_locked)
        sponsor = self.get_sponsor_by_name(sponsor_name)
        match = [sponsor.https_request_regexes.pop(idx)
                 for (idx, rx)
                 in enumerate(sponsor.https_request_regexes)
                 if rx.regex == regex]
        if match:
            sponsor.https_request_regexes.remove(regex)
            sponsor.log('deleted https request regex %s' % regex)
            self.__deploy_data_required_for_all = True
            sponsor.log('marked all hosts for data deployment')

    def set_sponsor_name(self, sponsor_name, new_sponsor_name):
        assert(self.is_locked)
        assert(not list(filter(lambda x: x.name == new_sponsor_name, self.__sponsors.values())))
        sponsor = self.get_sponsor_by_name(sponsor_name)
        sponsor.name = (new_sponsor_name)
        self.__deploy_stats_config_required = True
        sponsor.log('set sponsor name from \'%s\' to \'%s\'' % (sponsor_name, new_sponsor_name))

    def set_sponsor_override_data_sponsor_id(self, sponsor_name, use_data_from_sponsor_name):
        assert(self.is_locked)
        sponsor = self.get_sponsor_by_name(sponsor_name)
        override_sponsor = self.get_sponsor_by_name(use_data_from_sponsor_name)
        sponsor.use_data_from_sponsor_id = override_sponsor.id
        for campaign in sponsor.campaigns:
            for platform in self.__deploy_builds_required_for_campaigns:
                self.__deploy_builds_required_for_campaigns[platform].add(
                    (campaign.propagation_channel_id, sponsor.id))
            campaign.log('marked for build and publish (new banner override)')
        self.__deploy_data_required_for_all = True
        self.__deploy_website_required_for_sponsors.add(sponsor.id)
        sponsor.log('set use data from sponsor \'%s\'' % (use_data_from_sponsor_name))

    def get_server_by_ip_address(self, ip_address):
        servers = list(filter(lambda x: x.ip_address == ip_address, self.__servers.values()))
        if len(servers) == 1:
            return servers[0]
        return None

    def get_server_by_internal_ip_address(self, ip_address):
        servers = list(filter(lambda x: x.internal_ip_address == ip_address, self.__servers.values()))
        if len(servers) == 1:
            return servers[0]
        return None

    def get_deleted_server_by_ip_address(self, ip_address):
        servers = list(filter(lambda x: x.ip_address == ip_address, self.__deleted_servers.values()))
        if len(servers) == 1:
            return servers[0]
        return None

    def get_deleted_server_by_host_id(self, host_id):
        servers = list(filter(lambda x: x.host_id == host_id, self.__deleted_servers.values()))
        if len(servers) == 1:
            return servers[0]
        return None

    def get_deleted_host_by_ip_address(self, ip_address):
        hosts = list(filter(lambda x: x.ip_address == ip_address, self.__deleted_hosts))
        if len(hosts) == 1:
            return hosts[0]
        return None

    def get_deleted_host_by_host_id(self, host_id):
        hosts = list(filter(lambda x: x.id == host_id, self.__deleted_hosts))
        if len(hosts) == 1:
            return hosts[0]
        return None

    def get_host_object(self, id, is_TCS, TCS_type, provider, provider_id, ip_address, ssh_port, ssh_username, ssh_password, ssh_host_key,
                        stats_ssh_username, stats_ssh_password, datacenter_name, region,
                        ipmi_ip_address, ipmi_username, ipmi_password, ipmi_vpn_profile_location,
                        server_entry_provider_id,
                        fronting_provider_id, passthrough_address, passthrough_version,
                        enable_gquic, limit_quic_versions,
                        meek_server_port, meek_server_obfuscated_key, meek_server_fronting_domain, meek_server_fronting_host,
                        alternate_meek_server_fronting_hosts, meek_cookie_encryption_public_key,
                        meek_cookie_encryption_private_key,
                        tactics_request_public_key, tactics_request_private_key, tactics_request_obfuscated_key,
                        inproxy_broker_session_private_key, inproxy_broker_public_key, inproxy_broker_obfuscation_root_secret,
                        inproxy_server_session_private_key, inproxy_server_public_key, inproxy_server_obfuscation_root_secret,
                        is_inproxy, inproxy_proxy_session_private_key, inproxy_proxy_public_key,
                        run_packet_manipulator):
        return Host(id,
                    is_TCS,
                    TCS_type,
                    provider,
                    provider_id,
                    ip_address,
                    ssh_port,
                    ssh_username,
                    ssh_password,
                    ssh_host_key,
                    stats_ssh_username,
                    stats_ssh_password,
                    datacenter_name,
                    region,
                    ipmi_ip_address,
                    ipmi_username,
                    ipmi_password,
                    ipmi_vpn_profile_location,
                    server_entry_provider_id,
                    fronting_provider_id,
                    passthrough_address,
                    passthrough_version,
                    enable_gquic,
                    limit_quic_versions,
                    meek_server_port,
                    meek_server_obfuscated_key,
                    meek_server_fronting_domain,
                    meek_server_fronting_host,
                    alternate_meek_server_fronting_hosts,
                    meek_cookie_encryption_public_key,
                    meek_cookie_encryption_private_key,
                    tactics_request_public_key,
                    tactics_request_private_key,
                    tactics_request_obfuscated_key,
                    inproxy_broker_session_private_key,
                    inproxy_broker_public_key,
                    inproxy_broker_obfuscation_root_secret,
                    inproxy_server_session_private_key,
                    inproxy_server_public_key,
                    inproxy_server_obfuscation_root_secret,
                    is_inproxy,
                    inproxy_proxy_session_private_key,
                    inproxy_proxy_public_key,
                    run_packet_manipulator
                    )

    def get_server_object(self, id, host_id, ip_address, egress_ip_address, internal_ip_address, propagation_channel_id,
                        is_embedded, is_permanent, discovery_date_range, capabilities, web_server_port, web_server_secret,
                        web_server_certificate, web_server_private_key, ssh_port, ssh_username, ssh_password,
                        ssh_host_key, TCS_ssh_private_key, ssh_obfuscated_port, ssh_obfuscated_quic_port,
                        ssh_obfuscated_tls_port, ssh_obfuscated_shadowsocks_port, ssh_obfuscated_tapdance_port, ssh_obfuscated_conjure_port,
                        ssh_inproxy_webrtc_port, ssh_obfuscated_inproxy_webrtc_port, ssh_obfuscated_quic_inproxy_webrtc_port,
                        ssh_obfuscated_key, shadowsocks_key, alternate_ssh_obfuscated_ports, osl_ids, osl_discovery_date_range, configuration_version):
        return Server(id,
                    host_id,
                    ip_address,
                    egress_ip_address,
                    internal_ip_address,
                    propagation_channel_id,
                    is_embedded,
                    is_permanent,
                    discovery_date_range,
                    capabilities,
                    web_server_port,
                    web_server_secret,
                    web_server_certificate,
                    web_server_private_key,
                    ssh_port,
                    ssh_username,
                    ssh_password,
                    ssh_host_key,
                    TCS_ssh_private_key,
                    ssh_obfuscated_port,
                    ssh_obfuscated_quic_port,
                    ssh_obfuscated_tls_port,
                    ssh_obfuscated_shadowsocks_port,
                    ssh_obfuscated_tapdance_port,
                    ssh_obfuscated_conjure_port,
                    ssh_inproxy_webrtc_port,
                    ssh_obfuscated_inproxy_webrtc_port,
                    ssh_obfuscated_quic_inproxy_webrtc_port,
                    ssh_obfuscated_key,
                    shadowsocks_key,
                    alternate_ssh_obfuscated_ports,
                    osl_ids,
                    osl_discovery_date_range,
                    configuration_version)

    def export_host_and_server(self, host_id_list):

        exp_entry = list()

        for host_id in host_id_list:
            host = self.__hosts[host_id]
            servers = [s for s in self.get_servers() if s.host_id == host.id]
            exp_servers_entry = list()

            exp_host = (host.id,
                        host.is_TCS,
                        host.TCS_type,
                        host.provider,
                        host.provider_id,
                        host.ip_address,
                        host.ssh_port,
                        host.ssh_username,
                        host.ssh_password,
                        host.ssh_host_key,
                        host.stats_ssh_username,
                        host.stats_ssh_password,
                        host.datacenter_name,
                        host.region,
                        host.ipmi_ip_address,
                        host.ipmi_username,
                        host.ipmi_password,
                        host.ipmi_vpn_profile_location,
                        host.server_entry_provider_id,
                        host.fronting_provider_id,
                        host.passthrough_address,
                        host.passthrough_version,
                        host.enable_gquic,
                        host.limit_quic_versions,
                        host.meek_server_port,
                        host.meek_server_obfuscated_key,
                        host.meek_server_fronting_domain,
                        host.meek_server_fronting_host,
                        host.alternate_meek_server_fronting_hosts,
                        host.meek_cookie_encryption_public_key,
                        host.meek_cookie_encryption_private_key,
                        host.tactics_request_public_key,
                        host.tactics_request_private_key,
                        host.tactics_request_obfuscated_key,
                        host.inproxy_broker_session_private_key,
                        host.inproxy_broker_public_key,
                        host.inproxy_broker_obfuscation_root_secret,
                        host.inproxy_server_session_private_key,
                        host.inproxy_server_public_key,
                        host.inproxy_server_obfuscation_root_secret,
                        host.is_inproxy,
                        host.inproxy_proxy_session_private_key,
                        host.inproxy_proxy_public_key,
                        host.run_packet_manipulator)
            for server in servers:
                exp_server = (server.id,
                                server.host_id,
                                server.ip_address,
                                server.egress_ip_address,
                                server.internal_ip_address,
                                server.propagation_channel_id,
                                server.is_embedded,
                                server.is_permanent,
                                server.discovery_date_range,
                                server.capabilities,
                                server.web_server_port,
                                server.web_server_secret,
                                server.web_server_certificate,
                                server.web_server_private_key,
                                server.ssh_port,
                                server.ssh_username,
                                server.ssh_password,
                                server.ssh_host_key,
                                server.TCS_ssh_private_key,
                                server.ssh_obfuscated_port,
                                server.ssh_obfuscated_quic_port,
                                server.ssh_obfuscated_tls_port,
                                server.ssh_obfuscated_shadowsocks_port,
                                server.ssh_obfuscated_tapdance_port,
                                server.ssh_obfuscated_conjure_port,
                                server.ssh_inproxy_webrtc_port,
                                server.ssh_obfuscated_inproxy_webrtc_port,
                                server.ssh_obfuscated_quic_inproxy_webrtc_port,
                                server.ssh_obfuscated_key,
                                server.shadowsocks_key,
                                server.alternate_ssh_obfuscated_ports,
                                server.osl_ids,
                                server.osl_discovery_date_range,
                                server.configuration_version)
                exp_servers_entry.append(exp_server)

            exp_entry.append([exp_host, exp_servers_entry])

        with open("entries.txt", 'ab') as export_file:
            pickle.dump(exp_entry, export_file, protocol=2)

    def import_host_and_server(self):

        assert(self.is_locked)

        host_id_list = list()
        with open("entries.txt", "rb") as import_file:
            entries_list = pickle.load(import_file)

            for imp_entry in entries_list:

                host = Host(*imp_entry[0])
                assert(host.id not in self.__hosts)
                self.__hosts[host.id] = host
                host_id_list.append(host.id)

                for imp_server in imp_entry[1]:
                    server = Server(*imp_server)
                    assert(server.id not in self.__servers)
                    self.__servers[server.id] = server

        return host_id_list

    # obsolete
    def import_host(self, id, is_TCS, TCS_type, provider, provider_id, ip_address, ssh_port, ssh_username, ssh_password, ssh_host_key,
                    stats_ssh_username, stats_ssh_password):
        assert(self.is_locked)
        host = Host(
                id,
                is_TCS,
                TCS_type,
                provider,
                provider_id,
                ip_address,
                ssh_port,
                ssh_username,
                ssh_password,
                ssh_host_key,
                stats_ssh_username,
                stats_ssh_password)

        assert(host.id not in self.__hosts)
        self.__hosts[host.id] = host

    # obsolete
    def import_server(self, server_id, host_id, ip_address, egress_ip_address, internal_ip_address,
                      propagation_channel_id, is_embedded, is_permanent, discovery_date_range, capabilities, web_server_port,
                      web_server_secret, web_server_certificate, web_server_private_key, ssh_port, ssh_username,
                      ssh_password, ssh_host_key):
        assert(self.is_locked)
        server = Server(
                    server_id,
                    host_id,
                    ip_address,
                    egress_ip_address,
                    internal_ip_address,
                    propagation_channel_id,
                    is_embedded,
                    is_permanent,
                    discovery_date_range,
                    capabilities,
                    web_server_port,
                    web_server_secret,
                    web_server_certificate,
                    web_server_private_key,
                    ssh_port,
                    ssh_username,
                    ssh_password,
                    ssh_host_key,
                    None)

        assert(server.id not in self.__servers)
        self.__servers[server.id] = server

    def __disable_host(self, host_id):
        assert(self.is_locked)
        host = self.__hosts[host_id]
        servers = [s for s in self.__servers.values() if s.host_id == host_id]
        # Prevent users from establishing new connections to this host,
        # while allowing existing connections to be maintained.
        for server in servers:
            server.capabilities['handshake'] = False
            server.capabilities['SSH'] = False
            server.capabilities['OSSH'] = False
            server.capabilities['QUIC'] = False
            server.capabilities['TLS'] = False
            server.capabilities['SHADOWSOCKS'] = False
            server.capabilities['UNFRONTED-MEEK'] = False
            server.capabilities['UNFRONTED-MEEK-SESSION-TICKET'] = False
            server.capabilities['FRONTED-MEEK'] = False
            server.capabilities['FRONTED-MEEK-QUIC'] = False

        if host.is_TCS:
            psi_ops_install.install_TCS_psi_limit_load(host, disable_permanently=True)
        else:
            psi_ops_install.install_firewall_rules(host, servers, None, self.__ssh_ip_address_whitelist, None, plugins, False) # No need to update the malware blacklist
        # NOTE: caller is responsible for saving now
        #self.save()

    def __count_users_on_host(self, host_id):
        host = self.__hosts[host_id]
        if host.is_TCS:
            return int(self.run_command_on_host(host,
                'tac /var/log/psiphond/psiphond.log | grep -m1 \\"establish_tunnels\\": | python -c \'import sys, json; print (json.loads(sys.stdin.read())["ALL"]["established_clients"])\''))
        else:
            vpn_users = int(self.run_command_on_host(host,
                                                 'ifconfig | grep ppp | wc -l'))
            ssh_users = int(self.run_command_on_host(host,
                                                 'ps ax | grep ssh | grep psiphon | wc -l')) / 2
            return int(vpn_users + ssh_users)

    def __check_host_is_accepting_tunnels(self, host_id):
        host = self.__hosts[host_id]
        if host.is_TCS:
            return 'True' == self.run_command_on_host(host,
                'tac /var/log/psiphond/psiphond.log | grep -m1 \\"establish_tunnels\\": | python -c \'import sys, json; print (json.loads(sys.stdin.read())["establish_tunnels"])\'').strip()
        else:
            raise Exception("not implemented")

    def __upgrade_host_datacenter_names(self):
        #TODO: need to upgrade this function to use new APIv4
        if self.__linode_account.api_key:
            linode_datacenter_names = psi_linode.get_datacenter_names(self.__linode_account)
            for host in self.__hosts.values():
                if host.provider.lower() == 'linode':
                    host.datacenter_name = str(linode_datacenter_names[host.provider_id])
                else:
                    host.datacenter_name = str(host.provider)

    def __prune_servers(self, servers):
        removal_threshold = 10
        disable_threshold = 35
        hosts_to_remove = set()
        hosts_disabled = set()
        hosts_failed = set()
        def _prune_host(host_id):
            try:
                users_on_host = self.__count_users_on_host(host_id)
                if users_on_host <= removal_threshold:
                    hosts_to_remove.add(host_id)
                elif users_on_host < disable_threshold:
                    self.__disable_host(host_id)
                    hosts_disabled.add(host_id)
            except:
                hosts_failed.add(host_id)

        pool = ThreadPool(30)
        pool.map(_prune_host, [server.host_id for server in servers])

        number_removed = 0
        for host_id in hosts_to_remove:
            self.remove_host(host_id)
            number_removed += 1

        for host_id in hosts_failed:
            sys.stderr.write('Failure when checking host for pruning: %s\n' % (host_id))

        return number_removed, len(hosts_disabled)

    def prune_propagation_channel_servers(self, propagation_channel_name,
                                          max_osl_discovery_server_age_in_days=None,
                                          max_discovery_server_age_in_days=None,
                                          max_propagation_server_age_in_days=None):
        assert(self.is_locked)

        propagation_channel = self.get_propagation_channel_by_name(propagation_channel_name)
        now = datetime.datetime.now()
        today = datetime.datetime(now.year, now.month, now.day)

        # Remove old servers with low activity
        number_removed = 0
        number_disabled = 0

        if max_osl_discovery_server_age_in_days == None:
            max_osl_discovery_server_age_in_days = propagation_channel.max_osl_discovery_server_age_in_days
        if max_osl_discovery_server_age_in_days > 0:
            old_osl_discovery_servers = [server for server in self.__servers.values()
                if server.propagation_channel_id == propagation_channel.id
                and server.osl_discovery_date_range
                and server.osl_discovery_date_range[1] < (today - datetime.timedelta(days=max_osl_discovery_server_age_in_days))
                and self.__hosts[server.host_id].provider in providers]
            removed, disabled = self.__prune_servers(old_osl_discovery_servers)
            number_removed += removed
            number_disabled += disabled

        if max_discovery_server_age_in_days == None:
            max_discovery_server_age_in_days = propagation_channel.max_discovery_server_age_in_days
        if max_discovery_server_age_in_days > 0:
            old_discovery_servers = [server for server in self.__servers.values()
                if server.propagation_channel_id == propagation_channel.id
                and server.discovery_date_range
                and server.discovery_date_range[1] < (today - datetime.timedelta(days=max_discovery_server_age_in_days))
                and self.__hosts[server.host_id].provider in providers]
            removed, disabled = self.__prune_servers(old_discovery_servers)
            number_removed += removed
            number_disabled += disabled

        if max_propagation_server_age_in_days == None:
            max_propagation_server_age_in_days = propagation_channel.max_propagation_server_age_in_days
        if max_propagation_server_age_in_days > 0:
            old_propagation_servers = [server for server in self.__servers.values()
                if server.propagation_channel_id == propagation_channel.id
                and not server.osl_discovery_date_range
                and not server.discovery_date_range
                and not server.is_embedded
                and server.logs[0][0] < (today - datetime.timedelta(days=max_propagation_server_age_in_days))
                and self.__hosts[server.host_id].provider in providers]
            removed, disabled = self.__prune_servers(old_propagation_servers)
            number_removed += removed
            number_disabled += disabled

        # This deploy will update the stats server, so it doesn't try to pull stats from
        # hosts that no longer exist
        # NOTE: This will also call save() only if a host has been removed and
        # __deploy_stats_config_required is set. If hosts have only been disabled, a save()
        # might not occur.
        # NEW: caller is responsible for deploy(), to reduce the number of save()'s when
        # this is called in a loop.
        #self.deploy()

        if number_removed > 0 or number_disabled > 0:
            self.save()

        return number_removed, number_disabled

    def replace_propagation_channel_servers(self, propagation_channel_name,
                                            new_osl_discovery_servers_count=None,
                                            new_discovery_servers_count=None,
                                            new_propagation_servers_count=None):
        assert(self.is_locked)

        propagation_channel = self.get_propagation_channel_by_name(propagation_channel_name)
        now = datetime.datetime.now()
        today = datetime.datetime(now.year, now.month, now.day)
        tomorrow = today + datetime.timedelta(days=1)

        # Use a default 5 day discovery date range.
        new_discovery_date_range = (tomorrow, tomorrow + datetime.timedelta(days=5))
        # Use a default 15 day osl discovery date range.
        new_osl_discovery_date_range = (today, today + datetime.timedelta(days=15))

        if new_osl_discovery_servers_count == None:
            new_osl_discovery_servers_count = propagation_channel.new_osl_discovery_servers_count
        if new_discovery_servers_count == None:
            new_discovery_servers_count = propagation_channel.new_discovery_servers_count
        if new_propagation_servers_count == None:
            new_propagation_servers_count = propagation_channel.new_propagation_servers_count

        poolsize = 20
        def _launch_new_server(count):
            try:
                is_TCS = True
                time.sleep(random.randrange(poolsize))
                return self.launch_new_server(is_TCS)
            except:
                return None

        pool = ThreadPool(poolsize)
        new_servers = pool.map(_launch_new_server, [count for count in range(new_osl_discovery_servers_count + new_discovery_servers_count + new_propagation_servers_count)])

        failure = None

        if new_osl_discovery_servers_count > 0:
            try:
                self.add_servers(new_servers[:new_osl_discovery_servers_count], propagation_channel_name, new_osl_discovery_date_range, None, False)
            except Exception as ex:
                for line in traceback.format_exc().split('\n'):
                    print(line)
                failure = ex

        if new_discovery_servers_count > 0:
            try:
                self.add_servers(new_servers[new_osl_discovery_servers_count:new_osl_discovery_servers_count + new_discovery_servers_count], propagation_channel_name, None, new_discovery_date_range, False)
            except Exception as ex:
                for line in traceback.format_exc().split('\n'):
                    print(line)
                failure = ex

        if new_propagation_servers_count > 0:
            try:
                self.add_servers(new_servers[new_osl_discovery_servers_count + new_discovery_servers_count:], propagation_channel_name, None, None)
            except Exception as ex:
                for line in traceback.format_exc().split('\n'):
                    print(line)
                failure = ex

        if failure:
            raise failure

    def get_existing_server_ids(self):
        return [server.id for server in self.__servers.values()] + \
               [deleted_server.id for deleted_server in self.__deleted_servers.values()] + \
               [paused_server.id for paused_server in self.__paused_servers.values()]

    def add_server_to_host(self, host, new_servers):

        existing_servers = [server for server in self.get_servers() if server.host_id == host.id]
        servers_on_host = existing_servers + new_servers

        psi_ops_install.install_host(host, servers_on_host, self.get_existing_server_ids(), self.__TCS_psiphond_config_values, self.__ssh_ip_address_whitelist, self.__TCS_iptables_output_rules, plugins)
        host.log('install with new servers')

        assert(host.id in self.__hosts)

        for server in new_servers:
            assert(server.id not in self.__servers)
            self.__servers[server.id] = server
            # If the Host is TCS, the Server should have this capability
            if host.is_TCS:
                server.capabilities['ssh-api-requests'] = True

        psi_ops_deploy.deploy_data(
                            host,
                            self.__compartmentalize_data_for_host(host.id, host.is_TCS),
                            self.__TCS_traffic_rules_set,
                            self.__TCS_OSL_config,
                            self.__TCS_tactics_config_template,
                            self.__TCS_blocklist_csv)

        for server in servers_on_host:
            self.test_server(server.id, ['handshake'])

    def add_server_entry_provider_id_to_host(self, host):
        assert(host.provider != None)
        server_entry_provider_id_alias = host.provider.lower()

        if server_entry_provider_id_alias not in self.__server_entry_provider_id_aliases:
            self.__server_entry_provider_id_aliases[server_entry_provider_id_alias] = self.__generate_id()

        host.server_entry_provider_id = self.__server_entry_provider_id_aliases[server_entry_provider_id_alias]

    def setup_fronting_for_server(self, server_id, fronting_provider_alias, meek_server_fronting_domain, meek_server_fronting_host):
        server = self.__servers[server_id]
        host = self.__hosts[server.host_id]
        assert(host.meek_server_port == None)

        host.fronting_provider_id = self.__fronting_provider_id_aliases[fronting_provider_alias]

        server.capabilities['FRONTED-MEEK'] = True
        host.meek_server_fronting_domain = meek_server_fronting_domain
        host.meek_server_fronting_host = meek_server_fronting_host
        self.setup_meek_parameters_for_host(host, 443)

        server.capabilities['FRONTED-MEEK-TACTICS'] = True
        if not host.tactics_request_public_key or not host.tactics_request_private_key:
            public_key, private_key = self.generate_nacl_keypair()
            host.tactics_request_public_key = public_key
            host.tactics_request_private_key = private_key
        if not host.tactics_request_obfuscated_key:
            host.tactics_request_obfuscated_key = self.generate_obfuscated_key(base64_encode=True)

        self.install_meek_for_host(host)

    def setup_unfronted_meek_for_server(self, server_id):
        server = self.__servers[server_id]
        host = self.__hosts[server.host_id]
        assert(host.meek_server_port == None)

        server.capabilities['handshake'] = False
        server.capabilities['VPN'] = False
        server.capabilities['SSH'] = False
        server.capabilities['OSSH'] = False
        server.capabilities['FRONTED-MEEK'] = False
        server.capabilities['UNFRONTED-MEEK'] = True
        self.setup_meek_parameters_for_host(host, 80)
        self.install_meek_for_host(host)

    def setup_unfronted_meek_session_ticket_for_server(self, server_id):
        server = self.__servers[server_id]
        host = self.__hosts[server.host_id]
        assert(host.meek_server_port == None)
        assert(host.is_TCS)

        server.capabilities['handshake'] = False
        server.capabilities['VPN'] = False
        server.capabilities['SSH'] = False
        server.capabilities['OSSH'] = False
        server.capabilities['FRONTED-MEEK'] = False
        server.capabilities['UNFRONTED-MEEK'] = False
        server.capabilities['UNFRONTED-MEEK-SESSION-TICKET'] = True
        self.setup_meek_parameters_for_host(host, 443)
        self.install_meek_for_host(host)

    def generate_obfuscated_key(self, base64_encode=False):
        obfuscated_key = os.urandom(psi_ops_install.SSH_OBFUSCATED_KEY_BYTE_LENGTH)
        return base64.b64encode(obfuscated_key).decode() if base64_encode else binascii.hexlify(obfuscated_key).decode()

    def generate_nacl_keypair(self):
        keygenerator_binary = 'keygenerator.exe'
        if os.name == 'posix':
            keygenerator_binary = 'keygenerator'
        keypair = json.loads(subprocess.Popen([os.path.join('.', keygenerator_binary)], stdout=subprocess.PIPE).communicate()[0])
        return keypair['publicKey'], keypair['privateKey']

    def setup_meek_parameters_for_host(self, host, meek_server_port):
        assert(host.meek_server_port == None)
        host.meek_server_port = meek_server_port
        if not host.meek_server_obfuscated_key:
            host.meek_server_obfuscated_key = self.generate_obfuscated_key()
        if not host.meek_cookie_encryption_public_key or not host.meek_cookie_encryption_private_key:
            public_key, private_key = self.generate_nacl_keypair()
            host.meek_cookie_encryption_public_key = public_key
            host.meek_cookie_encryption_private_key = private_key

    def install_meek_for_host(self, host):
        servers = [s for s in self.__servers.values() if s.host_id == host.id]
        psi_ops_install.install_firewall_rules(host, servers, self.__TCS_psiphond_config_values, self.__ssh_ip_address_whitelist, self.__TCS_iptables_output_rules, plugins, False) # No need to update the malware blacklist
        psi_ops_install.install_psi_limit_load(host, servers)
        psi_ops_deploy.deploy_implementation(
                            host,
                            servers,
                            self.__get_own_encoded_server_entries_for_host(host.id),
                            self.__server_entry_signing_key_pair[0],
                            self.__discovery_strategy_value_hmac_key,
                            plugins,
                            self.__TCS_psiphond_config_values)
        psi_ops_deploy.deploy_data(
                            host,
                            self.__compartmentalize_data_for_host(host.id, host.is_TCS),
                            self.__TCS_traffic_rules_set,
                            self.__TCS_OSL_config,
                            self.__TCS_tactics_config_template,
                            self.__TCS_blocklist_csv)

    def setup_server_install(self, host, servers):
        existing_server_ids = None
        for server in servers:
            if server.id is None:
                existing_server_ids = self.get_existing_server_ids()
                break

        # Install Psiphon 3 and generate configuration values
        psi_ops_install.install_host(host, servers, existing_server_ids, self.__TCS_psiphond_config_values, self.__ssh_ip_address_whitelist, self.__TCS_iptables_output_rules, plugins)
        host.log('install')
        psi_ops_install.change_weekly_crontab_runday(host, None)
        # Update database

        # Add new server (we also add a host; here, the host and server are
        # one-to-one, but legacy networks have many servers per host and we
        # retain support for this in the data model and general functionality)
        # Note: this must be done before deploy_data otherwise the deployed
        # data will not include this host and server
        assert(host.id not in self.__hosts)
        self.__hosts[host.id] = host

        for server in servers:
            assert(server.id not in self.__servers)
            self.__servers[server.id] = server
            # If the Host is TCS, the Server should have this capability
            if host.is_TCS:
                server.capabilities['ssh-api-requests'] = True

    def setup_server_deploy(self, host, servers):
        # Deploy will upload web server source database data and client builds
        # (Only deploying for the new host, not broadcasting info yet...)
        psi_ops_deploy.deploy_implementation(
                            host,
                            servers,
                            self.__get_own_encoded_server_entries_for_host(host.id),
                            self.__server_entry_signing_key_pair[0],
                            self.__discovery_strategy_value_hmac_key,
                            plugins,
                            self.__TCS_psiphond_config_values)
        psi_ops_deploy.deploy_geoip_database_autoupdates(host)
        psi_ops_deploy.deploy_data(
                            host,
                            self.__compartmentalize_data_for_host(host.id, host.is_TCS),
                            self.__TCS_traffic_rules_set,
                            self.__TCS_OSL_config,
                            self.__TCS_tactics_config_template,
                            self.__TCS_blocklist_csv)
        psi_ops_deploy.deploy_routes(host)
        self.run_command_on_host(host, 'shutdown -r 10')
        host.log('initial deployment')

    def launch_new_server(self, is_TCS, provider=None, multi_ip=True):
        if provider == None:
            provider = self._weighted_random_choice(self.__provider_ranks).provider

        if provider.lower() in providers:
            provider_controller = globals()["psi_{}".format(provider.lower())]
            provider_account = vars(self)["_PsiphonNetwork__{}_account".format(provider.lower())]
            provider_launch_new_server = provider_controller.launch_new_server
        else:
            raise ValueError('bad provider value: %s' % provider)

        print('starting %s process (up to 20 minutes)...' % provider)

        # Create a new cloud VPS
        def provider_launch_new_server_with_retries(is_TCS):
            raised_exception = None
            for _ in range(3):
                try:
                    return provider_launch_new_server(provider_account, is_TCS, plugins, multi_ip)
                except Exception as ex:
                    print(str(ex))
                    raised_exception = ex
            raise raised_exception

        server_info = provider_launch_new_server_with_retries(is_TCS)
        return server_info[0:3] + (provider.lower(),) + server_info[4:]

    def add_servers(self, server_infos, propagation_channel_name, osl_discovery_date_range, discovery_date_range, replace_others=True, server_capabilities=None, manual_deploy=False):
        if manual_deploy != True:
            assert(self.is_locked)

        propagation_channel = self.get_propagation_channel_by_name(propagation_channel_name)

        # Embedded servers (aka "propagation servers") are embedded in client
        # builds, where as discovery servers are only revealed when clients
        # connect to a server.
        is_embedded_server = (osl_discovery_date_range is None and discovery_date_range is None)

        # The following changes will be saved if at least one server is successfully added

        if replace_others:
            # If we are creating new propagation servers, stop embedding the old ones
            # (they are still active, but not embedded in builds or discovered)
            # NEW: don't replace servers marked with is_permanent
            if is_embedded_server:
                for old_server in self.__servers.values():
                    if (old_server.propagation_channel_id == propagation_channel.id and
                        old_server.is_embedded and
                        not old_server.is_permanent):
                        old_server.is_embedded = False
                        old_server.log('unembedded')
            # If we are creating new discovery servers, stop discovering existing ones
            elif discovery_date_range:
                self.__replace_propagation_channel_discovery_servers(propagation_channel.id)
            else:
                raise Exception("not implemented")

        osl_ids = None
        if osl_discovery_date_range:
            osl_propagation_channel_ids, osl_ids = self.get_current_propagation_channel_and_osl_ids_for_scheme(0)
            for channel_id in osl_propagation_channel_ids:
                self.__deploy_pave_osls_required_for_propagation_channels.add(channel_id)

        if discovery_date_range:
            self.__deploy_data_required_for_all = True

        self.__deploy_stats_config_required = True

        # Unless the node is reserved for discovery, release it through
        # the campaigns associated with the propagation channel
        # TODO: recover from partially complete state...
        if is_embedded_server:
            for sponsor in self.__sponsors.values():
                for campaign in sponsor.campaigns:
                    if campaign.propagation_channel_id == propagation_channel.id:
                        for platform in self.__deploy_builds_required_for_campaigns:
                            self.__deploy_builds_required_for_campaigns[platform].add(
                                    (campaign.propagation_channel_id, sponsor.id))
                        # Don't log this, too much noise
                        #campaign.log('marked for build and publish (new embedded server)')

        new_server_error = ''
        existing_server_ids = self.get_existing_server_ids()
        hosts_and_servers_to_deploy = []
        for new_server_number in range(len(server_infos)):
            server_info = server_infos[new_server_number]
            if type(server_info) != tuple:
                continue

            sys.stderr.write('[add_servers] Working on server (' + \
                str(new_server_number+1) + '/' + str(len(server_infos)) + '): ' + \
                ' host_id: ' + server_info[0] + \
                ' provider: ' + server_info[3] + \
                ' internal_id: ' + str(server_info[4]) + '\n')
            internal_ip = server_info[-1]
            egress_ip = server_info[-2]
            host = Host(*server_info[:-2])

            if not host.region:
                new_server_error += "Empty host region\n"
                continue

            if host.id in self.__hosts:
                new_server_error += "Duplicate host id\n"
                continue

            self.add_server_entry_provider_id_to_host(host)

            # NOTE: jsonpickle will serialize references to discovery_date_range, which can't be
            # resolved when unpickling, if discovery_date_range is used directly.
            # So create a copy instead.
            discovery = self.__copy_date_range(discovery_date_range) if discovery_date_range else None
            osl_discovery = self.__copy_date_range(osl_discovery_date_range) if osl_discovery_date_range else None

            ssh_port = '22'
            assert(self.__standard_ossh_ports)
            ossh_port = random.choice(list(self.__standard_ossh_ports))
            capabilities = ServerCapabilities()

            if server_capabilities:
                capabilities = copy_server_capabilities(server_capabilities)
            elif discovery or osl_discovery:
                # Discovery servers will either be OSSH-only or UNFRONTED-MEEK-only
                capabilities['handshake'] = False
                capabilities['VPN'] = False
                if random.random() < 0.5:
                    capabilities['SSH'] = False
                if random.random() < 0.5:
                    capabilities['OSSH'] = False
                    capabilities['UNFRONTED-MEEK'] = True
            elif new_server_number % 4 == 1:
                # We would like every other new propagation server created to be somewhat obfuscated
                capabilities['handshake'] = False
                capabilities['VPN'] = False
                capabilities['SSH'] = False
                ossh_ports = list(range(1,1023))
                ossh_ports.remove(15)
                ossh_ports.remove(25)
                ossh_ports.remove(80)
                ossh_ports.remove(135)
                ossh_ports.remove(136)
                ossh_ports.remove(137)
                ossh_ports.remove(138)
                ossh_ports.remove(139)
                ossh_ports.remove(515)
                ossh_ports.remove(593)
                ossh_port = random.choice(ossh_ports)
            else:
                # Regular propagation servers also have UNFRONTED-MEEK
                capabilities['UNFRONTED-MEEK'] = True
                if random.random() < 0.33:
                    host.run_packet_manipulator = True

            if capabilities['UNFRONTED-MEEK']:
                random_number = random.random()
                if random_number < 0.33:
                    self.setup_meek_parameters_for_host(host, 80)
                elif random_number < 0.66:
                    ossh_port = random.choice([53, 554])
                    assert(host.is_TCS)
                    capabilities['UNFRONTED-MEEK'] = False
                    capabilities['TLS'] = True
                    if not host.meek_server_obfuscated_key:
                        host.meek_server_obfuscated_key = self.generate_obfuscated_key()
                elif random_number < 0.83:
                    ossh_port = random.choice([53, 554])
                    self.setup_meek_parameters_for_host(host, 443)
                else:
                    ossh_port = random.choice([53, 554])
                    assert(host.is_TCS)
                    capabilities['UNFRONTED-MEEK'] = False
                    capabilities['UNFRONTED-MEEK-SESSION-TICKET'] = True
                    self.setup_meek_parameters_for_host(host, 443)

            # All and only TCS servers support SSH API requests
            capabilities['ssh-api-requests'] = host.is_TCS

            # TCS servers do not support VPN
            if host.is_TCS:
                capabilities['handshake'] = False
                capabilities['VPN'] = False

            tls_port = None
            if capabilities['TLS']:
                tls_port = 443

            quic_port = ossh_port
            random_number = random.random()
            if random_number < 0.25:
                quic_port = 443
            elif random_number < 0.75:
                quic_port = 53
            elif quic_port in [68, 123] or random.random() < 0.1:
                quic_port = ssh_port

            if host.is_TCS:
                capabilities['QUIC'] = capabilities['OSSH']

                # When host.enable_gquic is False, __get_encoded_server_entry
                # will tweak the capability and render it as "QUICv1" instead
                # of "QUIC". This masks the capability from older clients so
                # that they don't attempt to dial the server using gQUIC
                # versions. Newer clients will recognize the tweaked
                # capability and only try QUICv1 QUIC versions.
                host.enable_gquic = random.random() > 0.75

                if ((capabilities['TLS'] and int(tls_port) == 443) or
                    (capabilities['UNFRONTED-MEEK-SESSION-TICKET'] and int(host.meek_server_port) == 443)) and not capabilities['OSSH'] and random.random() > 0.33:
                    capabilities['QUIC'] = True
                    quic_port = 443
                    host.passthrough_version = 2
                    host.enable_gquic = False
                    host.limit_quic_versions = ['QUICv1', 'RANDOMIZED-QUICv1']
                    host.run_packet_manipulator = False

            server = Server(
                        None,
                        host.id,
                        host.ip_address,
                        egress_ip if egress_ip else host.ip_address,
                        internal_ip if internal_ip else host.ip_address,
                        propagation_channel.id,
                        is_embedded_server,
                        False,
                        discovery,
                        capabilities,
                        str(random.randrange(8000, 9000)),
                        None,
                        None,
                        None,
                        ssh_port,
                        None,
                        None,
                        None,
                        None,
                        ossh_port,
                        quic_port,
                        tls_port,
                        None,
                        None,
                        None,
                        None,
                        None,
                        None,
                        None,
                        None,
                        None,
                        None,
                        None,
                        INITIAL_SERVER_CONFIGURATION_VERSION)

            server.osl_ids = list(osl_ids) if osl_ids else None
            server.osl_discovery_date_range = osl_discovery

            supports_passthrough = psi_ops_deploy.server_supports_passthrough(server, host)
            if supports_passthrough and len(self.__passthrough_addresses) > 0:
                host.passthrough_address = random.choice(self.__passthrough_addresses) + ':' + (str(tls_port) if capabilities['TLS'] else str(host.meek_server_port))
                if (capabilities['TLS'] or
                    (int(host.meek_server_port) == 443 and not host.passthrough_version and random.random() > 0.25)):
                    host.passthrough_version = 2

            server.id = psi_ops_install.generate_unique_server_id(existing_server_ids)
            existing_server_ids.append(server.id)
            hosts_and_servers_to_deploy.append((host, server))

        successfully_installed = set()
        failed_to_install = set()
        def _setup_server_install(params):
            try:
                self.setup_server_install(params[0], [params[1]])
                successfully_installed.add(params)
            except Exception as ex:
                failed_to_install.add(params)

        pool = ThreadPool(25)
        pool.map(_setup_server_install, hosts_and_servers_to_deploy)

        for params in failed_to_install:
            try:
                self.remove_host(params[0].id)
            except:
                pass

        successfully_deployed = set()
        failed_to_deploy = set()
        def _setup_server_deploy(params):
            try:
                self.setup_server_deploy(params[0], [params[1]])
                successfully_deployed.add(params)
            except Exception as ex:
                failed_to_deploy.add(params)

        pool.map(_setup_server_deploy, list(successfully_installed))

        for params in failed_to_deploy:
            self.remove_host(params[0].id)

        if successfully_deployed and (manual_deploy != True):
            self.save()

        if new_server_error:
            raise Exception(new_server_error)

        # The save() above ensures new server configuration is saved to CMS before deploying new
        # server info to the network

        # This deploy will broadcast server info, propagate builds, and update
        # the stats and email server
        # NEW: deploy() is called by another process
        #self.deploy()

    def remove_hosts_from_providers(self):
        assert(self.is_locked)

        params_list = []
        need_to_save = False
        for host in self.__hosts_to_remove_from_providers.copy():
            # Only hosts that can be removed via an API are removed here.
            # Others must be manually removed.
            provider_remove_host = None
            if host.provider in providers:
                provider_controller = globals()["psi_{}".format(host.provider)]
                provider_account = vars(self)["_PsiphonNetwork__{}_account".format(host.provider)]
                provider_remove_host = provider_controller.remove_server
            if provider_remove_host:
                params_list.append((provider_remove_host, provider_account, host))
                self.__hosts_to_remove_from_providers.remove(host)
                need_to_save = True
                # It is safe to call provider_remove_host() for a host that has
                # already been removed, so there is no need to save() yet.

        poolsize = 20
        @psi_ops_deploy.retry_decorator_returning_exception
        def remove_host_from_provider(params):
            provider_remove_host = params[0]
            provider_account = params[1]
            host = params[2]
            # avoid hitting API rate-limits
            time.sleep(random.randrange(poolsize))
            # Remove the actual host through the provider's API
            provider_remove_host(provider_account, host.provider_id)

        pool = ThreadPool(poolsize)
        results = pool.map(remove_host_from_provider, params_list)
        # special case: clean up digitalocean floating IPs no longer associated with a droplet
        psi_digitalocean.remove_orphan_ips(self.__digitalocean_account)
        for result in results:
            if result:
                raise result

        if need_to_save:
            self.save()

    def remove_host(self, host_id):
        assert(self.is_locked)
        host = self.__hosts[host_id]
        host_copy = Host(
                        host.id,
                        host.is_TCS,
                        host.TCS_type,
                        host.provider,
                        host.provider_id,
                        host.ip_address,
                        host.ssh_port,
                        host.ssh_username,
                        host.ssh_password,
                        host.ssh_host_key,
                        host.stats_ssh_username,
                        host.stats_ssh_password,
                        host.datacenter_name,
                        host.region,
                        host.ipmi_ip_address,
                        host.ipmi_username,
                        host.ipmi_password,
                        host.ipmi_vpn_profile_location,
                        host.server_entry_provider_id,
                        host.fronting_provider_id,
                        host.passthrough_address,
                        host.passthrough_version,
                        host.enable_gquic,
                        host.limit_quic_versions,
                        host.meek_server_port,
                        host.meek_server_obfuscated_key,
                        host.meek_server_fronting_domain,
                        host.meek_server_fronting_host,
                        host.alternate_meek_server_fronting_hosts,
                        host.meek_cookie_encryption_public_key,
                        host.meek_cookie_encryption_private_key,
                        host.tactics_request_public_key,
                        host.tactics_request_private_key,
                        host.tactics_request_obfuscated_key,
                        host.inproxy_broker_session_private_key,
                        host.inproxy_broker_public_key,
                        host.inproxy_broker_obfuscation_root_secret,
                        host.inproxy_server_session_private_key,
                        host.inproxy_server_public_key,
                        host.inproxy_server_obfuscation_root_secret,
                        host.is_inproxy,
                        host.inproxy_proxy_session_private_key,
                        host.inproxy_proxy_public_key,
                        host.run_packet_manipulator)
        self.__hosts_to_remove_from_providers.add(host_copy)

        # Mark host and its servers as deleted in the database. We keep the
        # records around for historical info and to ensure we never recycle
        # server IDs
        server_ids_on_host = []
        for server in self.__servers.values():
            if server.host_id == host.id:
                server_ids_on_host.append(server.id)
        for server_id in server_ids_on_host:
            assert(server_id not in self.__deleted_servers)
            deleted_server = self.__servers.pop(server_id)
            # Clear some unneeded data that might be contributing to a MemoryError
            deleted_server.web_server_certificate = None
            deleted_server.web_server_secret = None
            deleted_server.web_server_private_key = None
            deleted_server.ssh_password = None
            deleted_server.ssh_host_key = None
            deleted_server.ssh_obfuscated_key = None
            deleted_server.shadowsocks_key = None
            deleted_server.TCS_ssh_private_key = None
            # Add deleted log to deleted server
            deleted_server.log("deleted")
            self.__deleted_servers[server_id] = deleted_server
        # We don't assign host IDs and can't guarentee uniqueness, so not
        # archiving deleted host keyed by ID.
        deleted_host = self.__hosts.pop(host.id)
        # Don't archive "deploy" logs.  They are noisy, and may contribute to
        # a MemoryError we have observed when serializing the PsiphonNetwork object
        for log in copy.copy(deleted_host.logs):
            if 'deploy' in log[1]:
                deleted_host.logs.remove(log)
        # Add deleted log to deleted host
        deleted_host.log("deleted")
        self.__deleted_hosts.append(deleted_host)

        # Clear flags that include this host id.  Update stats config.
        if host.id in self.__deploy_implementation_required_for_hosts:
            self.__deploy_implementation_required_for_hosts.remove(host.id)
        self.__deploy_stats_config_required = True
        # NOTE: If host was currently discoverable or will be in the future,
        #       host data should be updated.
        # NOTE: If host was currently embedded, new campaign builds are needed.

        # NOTE: caller is responsible for saving now
        #self.save()

    def pause_host(self, host_id, pause_server_id='all'):
        assert(self.is_locked)
        host = self.__hosts[host_id]

        server_ids_on_host = []
        for server in self.__servers.values():
            if server.host_id == host.id and pause_server_id == server.id:
                server_ids_on_host.append(server.id)
                break
            elif server.host_id == host.id and pause_server_id == 'all':
                server_ids_on_host.append(server.id)
        for server_id in server_ids_on_host:
            assert(server_id not in self.__paused_servers)
            paused_server = self.__servers.pop(server_id)
            paused_server.log("paused")
            self.__paused_servers[server_id] = paused_server
        
        if pause_server_id == 'all':
            paused_host = self.__hosts.pop(host.id)
            paused_host.log("paused")
            self.__paused_hosts[host.id] = paused_host
        else:
            paused_host = None
        
        if paused_host != None and host.id in self.__deploy_implementation_required_for_hosts:
            self.__deploy_implementation_required_for_hosts.remove(host.id)
        self.__deploy_stats_config_required = True
    
    def restore_paused_host(self, host_id):
        assert(self.is_locked)

        if host_id in self.__paused_hosts.keys():
            paused_host = self.__paused_hosts.pop(host_id)
        
        paused_servers = [self.__paused_servers[server_id] for server_id in self.__paused_servers.keys() if self.__paused_servers[server_id].host_id == host_id]

        if paused_host != None:
            for log in copy.copy(paused_host.logs):
                if 'paused' in log[1]:
                    paused_host.logs.remove(log)
            assert(paused_host not in self.__hosts)
            self.__hosts[paused_host.id] = paused_host

        if len(paused_servers) > 0:
            for paused_server in paused_servers:
                for log in copy.copy(paused_server.logs):
                    if 'paused' in log[1]:
                        paused_server.logs.remove(log)
                self.__servers[paused_server.id] = paused_server
                self.__paused_servers.pop(paused_server.id)
        
    def backup_and_restore_for_migrate(self, action, host):
        if type(host) == str:
            host = self.__hosts[host]

        if action == 'backup':
            ssh = psi_ssh.SSH(
                    host.ip_address, host.ssh_port,
                    host.ssh_username, host.ssh_password,
                    host.ssh_host_key)
            ssh.exec_command('tar czvf /root/etc.tar.gz /etc/*')
            ssh.get_file('/root/etc.tar.gz', './Migration/' + host.ip_address + '-etc.tar.gz')
        elif action == 'restore':
            if host.provider == 'digitalocean':
                ssh = psi_ssh.SSH(
                        host.ip_address, host.ssh_port,
                        host.ssh_username, None, None,
                        self.__digitalocean_account.base_rsa_private_key)
                ssh.exec_command('echo "root:%s" | chpasswd' % (host.ssh_password))
            elif host.provider == 'linode':
                ssh = psi_ssh.SSH(
                        host.ip_address, host.ssh_port,
                        host.ssh_username, host.ssh_password,
                        self.__linode_account.tcs_base_host_public_key)
            import shlex
            subprocess.Popen(shlex.split('mkdir ./Migration/' + host.ip_address))
            subprocess.Popen(shlex.split('tar xzvf ./Migration/' + host.ip_address + '-etc.tar.gz -C ./Migration/' + host.ip_address))

            for dirpath, dirnames, filenames in os.walk('./Migration/' + host.ip_address + '/etc/ssh/'):
                remote_path = '/etc/ssh/'
                # make remote directory ...
                for filename in filenames:
                    local_path = os.path.join(dirpath, filename)
                    remote_fliepath = os.path.join(remote_path, filename)
                    # put file
                    ssh.put_file(local_path, remote_fliepath)
            ssh.exec_command('sed -i -e "/^PasswordAuthentication no/s/^.*$/PasswordAuthentication yes/" /etc/ssh/sshd_config')
            ssh.exec_command('sed -i -e "/PasswordAuthentication yes/s/^#//" /etc/ssh/sshd_config')
            ssh.exec_command('service ssh restart')
        else:
            print('Action is not supported, please use "backup" or "restore"')
            return

    # Migrating Legacy host to TCS host
    def migrate_to_TCS_entry(self, host, TCS_type):
        if type(host) == str:
            host = self.__hosts[host]

        server = self.get_server_by_ip_address(host.ip_address)

        server.web_server_certificate = re.sub("(.{64})", "\\1\n", server.web_server_certificate, 0, re.DOTALL)
        server.web_server_private_key = re.sub("(.{64})", "\\1\n", server.web_server_private_key, 0, re.DOTALL)

        server.capabilities['ssh-api-requests'] = True
        server.capabilities['VPN'] = False
        server.capabilities['handshake'] = False

        server.web_server_certificate = '-----BEGIN CERTIFICATE-----\n' + server.web_server_certificate + '\n-----END CERTIFICATE-----\n'
        server.web_server_private_key = '-----BEGIN RSA PRIVATE KEY-----\n' + server.web_server_private_key + '\n-----END RSA PRIVATE KEY-----\n'
        server.TCS_ssh_private_key = self.run_command_on_host(host, 'cat /etc/ssh/ssh_host_rsa_key.psiphon_ssh_%s' % (host.ip_address))

        if host.is_TCS == True:
            migrated_from = 'TCS Docker'
        else:
            migrated_from = 'Legacy'

        server.log('Migrated' + ' from ' + migrated_from + ' to TCS ' + TCS_type)

        host.is_TCS = True
        host.TCS_type = TCS_type

        return (host, server)

    # Change hostname and stats users information
    def migrate_hostname_and_users(self, host):
        if type(host) == str:
            host = self.__hosts[host]

        self.run_command_on_host(host, 'useradd -M -d /var/log -s /bin/sh -g adm %s' % (host.stats_ssh_username))
        self.run_command_on_host(host, 'echo "%s:%s" | chpasswd' % (host.stats_ssh_username, host.stats_ssh_password))
        self.run_command_on_host(host, 'hostnamectl set-hostname %s' % (host.id))

        self.run_command_on_host(host, 'service ssh restart')

    def reinstall_host(self, host_id):
        assert(self.is_locked)
        host = self.__hosts[host_id]
        servers = [server for server in self.__servers.values() if server.host_id == host_id]
        psi_ops_install.install_host(host, servers, self.get_existing_server_ids(), self.__TCS_psiphond_config_values, self.__ssh_ip_address_whitelist, self.__TCS_iptables_output_rules, plugins)
        psi_ops_install.change_weekly_crontab_runday(host, None)
        psi_ops_deploy.deploy_implementation(
                            host,
                            servers,
                            self.__get_own_encoded_server_entries_for_host(host.id),
                            self.__server_entry_signing_key_pair[0],
                            self.__discovery_strategy_value_hmac_key,
                            plugins,
                            self.__TCS_psiphond_config_values)
        psi_ops_deploy.deploy_geoip_database_autoupdates(host)
        # New data might have been generated
        # NOTE that if the client version has been incremented but a full deploy has not yet been run,
        # this following psi_ops_deploy.deploy_data call is not safe.  Data will specify a new version
        # that is not yet available on servers (infinite download loop).
        psi_ops_deploy.deploy_data(
                            host,
                            self.__compartmentalize_data_for_host(host.id, host.is_TCS),
                            self.__TCS_traffic_rules_set,
                            self.__TCS_OSL_config,
                            self.__TCS_tactics_config_template,
                            self.__TCS_blocklist_csv)

        host.log('reinstall')

    def reinstall_hosts(self):
        assert(self.is_locked)
        psi_ops_deploy.run_in_parallel(25, self.reinstall_host, [host.id for host in self.__hosts.values()])

    def set_servers_propagation_channel_and_discovery_date_range(self, server_names, propagation_channel_name, discovery_date_range, replace_others=True):
        assert(self.is_locked)
        propagation_channel = self.get_propagation_channel_by_name(propagation_channel_name)

        if replace_others:
            self.__replace_propagation_channel_discovery_servers(propagation_channel.id)

        for server_name in server_names:
            server = self.__servers[server_name]
            server.propagation_channel_id = propagation_channel.id
            server.discovery_date_range = self.__copy_date_range(discovery_date_range)
            server.log('propagation channel set to %s' % (propagation_channel.id,))
            server.log('discovery_date_range set to %s - %s' % (server.discovery_date_range[0].isoformat(),
                                                                server.discovery_date_range[1].isoformat()))

        self.__deploy_data_required_for_all = True

    def list_orphans(self, provider):
        provider_controller = globals()["psi_{}".format(provider)]
        provider_account = vars(self)["_PsiphonNetwork__{}_account".format(provider)]
        
        running_machines = provider_controller.get_servers(provider_account) # This method returns a list of provider id
        existing_hosts = [str(host.provider_id) for host in self.get_hosts() if host.provider == provider]
        to_be_removed_hosts = [str(host.provider_id) for host in self._PsiphonNetwork__hosts_to_remove_from_providers if host.provider == provider]
        
        orphans = [o for o in running_machines if o[0] not in existing_hosts + to_be_removed_hosts]
        
        return orphans
    
    def list_orphan_ips(self, provider):
        provider_controller = globals()["psi_{}".format(provider)]
        provider_account = vars(self)["_PsiphonNetwork__{}_account".format(provider)]

        orphan_ips = provider_controller.get_orphan_ips(provider_account)
        return orphan_ips

    def find_orphans(self):
        for provider in providers:
            orphans = self.list_orphans(provider)
            sys.stderr.write(provider + ' orphans:\n' + pprint.pformat(orphans) + '\n\n')

        for provider in ["scaleway", "digitalocean"]:
            orphan_ips = self.list_orphan_ips(provider)
            sys.stderr.write(provider + ' orphan IPs:\n' + pprint.pformat(orphan_ips) + '\n\n')
        
    def delete_orphans(self, provider, hosts_provider_id_list):
        pending_deletion = []
        provider_controller = globals()["psi_{}".format(provider)]
        provider_account = vars(self)["_PsiphonNetwork__{}_account".format(provider)]

        for host_provider_id, host_name in hosts_provider_id_list:
            # TODO: safety check to avoid delete production servers
            orphan = provider_controller.get_server(provider_account, host_provider_id)
            orphan_id = orphan['zone'] + '_' + orphan['id'] if provider == 'scaleway' else orphan.id
            print(textwrap.dedent('''
                  Provider ID:             %s
                  Host Name/Labe:          %s
                  Status:                  %s
                  Created At:              %s
                  IP Address:              %s
                  Region:                  %s
                  Tags:                    %s
                  ''') % ((
                      orphan_id,
                      orphan['name'],
                      orphan['state'],
                      orphan['creation_date'],
                      orphan['public_ip']['address'] if orphan['public_ip'] else "-",
                      orphan['zone'],
                      str(orphan['tags'])
                  ) if provider == 'scaleway' else (
                      str(orphan_id),
                      orphan.display_name,
                      orphan.lifecycle_state,
                      orphan.time_created.strftime('%Y-%m-%dT%H:%M:%S'),
                      provider_controller.get_server_ip_addresses(provider_account, orphan.id)[0],
                      orphan.region,
                      orphan.freeform_tags
                  ) if provider == 'oci' else (
                      str(orphan_id),
                      orphan.name,
                      orphan.state,
                      orphan.public_ips[0]['ip_address']['created_at'],
                      orphan.public_ips[0]['ip_address']['ip_address'],
                      'No Region infomation',
                      'VPS.net node has no tags'
                  ) if provider == 'vpsnet' else (
                      str(orphan_id),
                      orphan.name,
                      orphan.status,
                      orphan.created_at,
                      orphan.networks['v4'][0]['ip_address'],
                      orphan.region['slug'],
                      str(orphan.tags)
                  ) if provider == 'digitalocean' else (
                      str(orphan_id),
                      orphan.label,
                      orphan.status,
                      orphan.created.strftime('%Y-%m-%dT%H:%M:%S'),
                      orphan.ipv4[0],
                      orphan.region.id,
                      str(orphan.tags)
                  )))
            user_response = input("Do you want to delete this orphan host? ")
            if user_response in ['yes', 'y', 'Y', 'Yes']:
                print('Adding host to deletion list - the host: {}'.format(host_name))
                pending_deletion.append(orphan_id)
                #provider_controller.remove_server(provider_account, host_provider_id) # method delete server through API
            else:
                print("Do Nothing")

        user_confirm = input('Start deleting following orphan hosts: \n{}\nDo you want to process? '.format(pending_deletion))
        if user_confirm in ['yes', 'y', 'Y', 'Yes']:
            for i in pending_deletion:
                print("Deleting: {}".format(i))
                provider_controller.remove_server(provider_account, i) # method delete server through API
        else:
            print("Abort the delete orphans job.")


    def __copy_date_range(self, date_range):
        return (datetime.datetime(date_range[0].year,
                                  date_range[0].month,
                                  date_range[0].day,
                                  date_range[0].hour,
                                  date_range[0].minute),
                datetime.datetime(date_range[1].year,
                                  date_range[1].month,
                                  date_range[1].day,
                                  date_range[1].hour,
                                  date_range[1].minute))

    def __replace_propagation_channel_discovery_servers(self, propagation_channel_id):
        assert(self.is_locked)
        now = datetime.datetime.now()
        for old_server in self.__servers.values():
            # NOTE: don't instantiate today outside of this loop, otherwise jsonpickle will
            # serialize references to it (for all but the first server in this loop) which
            # are not unpickle-able
            today = datetime.datetime(now.year, now.month, now.day)
            if (old_server.propagation_channel_id == propagation_channel_id and
                old_server.discovery_date_range and
                (old_server.discovery_date_range[0] <= today < old_server.discovery_date_range[1])):
                old_server.discovery_date_range = (old_server.discovery_date_range[0], today)
                old_server.log('replaced')

    def _weighted_random_choice(self, choices):
        '''
        Assumes that each choice has a "rank" attribute, and that the rank is an integer.
        Returns the chosen members of the choices iterable.
        '''
        if not choices:
            raise ValueError('choices must not be empty')

        rank_total = sum([choice.rank for choice in choices])
        rand = random.randrange(rank_total)
        rank_accum = 0
        for choice in choices:
            rank_accum += choice.rank
            if rank_accum > rand:
                break
        return choice

    def __get_remote_server_list_signing_key_pair(self):
        if not self.__remote_server_list_signing_key_pair:
            assert(self.is_locked)
            self.__remote_server_list_signing_key_pair = \
                RemoteServerSigningKeyPair(
                    psi_ops_crypto_tools.generate_key_pair(
                        REMOTE_SERVER_SIGNING_KEY_PAIR_PASSWORD))

        return self.__remote_server_list_signing_key_pair

    def create_feedback_encryption_key_pair(self):
        '''
        Generate a feedback encryption key pair and wrapping password.
        Overwrites any existing values.
        '''

        assert(self.is_locked)

        if self.__feedback_encryption_key_pair:
            print('WARNING: You are overwriting the previous value')

        password = psi_utils.generate_password()

        self.__feedback_encryption_key_pair = \
            FeedbackEncryptionKeyPair(
                psi_ops_crypto_tools.generate_key_pair(password),
                password)

    def get_feedback_encryption_key_pair(self):
        '''
        Retrieves the feedback encryption keypair and wrapping password.
        Generates those values if they don't already exist.
        '''

        if not self.__feedback_encryption_key_pair:
            self.create_feedback_encryption_key_pair()

        return self.__feedback_encryption_key_pair

    def create_routes_signing_key_pair(self):
        '''
        Generate a routes signing key pair and wrapping password.
        Overwrites any existing values.
        '''

        assert(self.is_locked)

        if self.__routes_signing_key_pair:
            print('WARNING: You are overwriting the previous value')

        password = psi_utils.generate_password()

        self.__routes_signing_key_pair = \
            RoutesSigningKeyPair(
                psi_ops_crypto_tools.generate_key_pair(password),
                password)

    def get_routes_signing_key_pair(self):
        '''
        Retrieves the routes signing keypair and wrapping password.
        Generates those values if they don't already exist.
        '''

        if not self.__routes_signing_key_pair:
            self.create_routes_signing_key_pair()

        return self.__routes_signing_key_pair

    def get_feedback_upload_info(self):
        assert(self.__feedback_upload_info)
        return self.__feedback_upload_info

    def set_feedback_upload_info(self, upload_server, upload_path, upload_server_headers):
        assert(self.is_locked)
        if not self.__feedback_upload_info:
            self.__feedback_upload_info = FeedbackUploadInfo(upload_server, upload_path, upload_server_headers)
            self.__feedback_upload_info.log('FeedbackUploadInfo set for first time to: "%s", "%s", "%s"' % (upload_server, upload_path, upload_server_headers))
        else:
            self.__feedback_upload_info.upload_server = upload_server
            self.__feedback_upload_info.upload_path = upload_path
            self.__feedback_upload_info.upload_server_headers = upload_server_headers
            self.__feedback_upload_info.log('FeedbackUploadInfo modified to: "%s", "%s", "%s"' % (upload_server, upload_path, upload_server_headers))

    def get_feedback_upload_urls(self, include_fronting_specs=False):
        feedback_upload_info = self.get_feedback_upload_info()

        feedback_upload_urls = []

        if include_fronting_specs and len(self.get_s3_upload_fronting_specs()) > 0:
            feedback_upload_urls.append({'URL': base64.b64encode(('https://' + feedback_upload_info.upload_server).encode()).decode(),
                                         'RequestHeaders': dict(header.split(':') for header in feedback_upload_info.upload_server_headers.splitlines()),
                                         'OnlyAfterAttempts': 0,
                                         'SkipVerify': False,
                                         'FrontingSpecs': self.get_s3_upload_fronting_specs()})

        feedback_upload_urls.append({'URL': base64.b64encode(('https://' + feedback_upload_info.upload_server + feedback_upload_info.upload_path).encode()).decode(),
                                     'RequestHeaders': dict(header.split(':') for header in feedback_upload_info.upload_server_headers.splitlines()),
                                     'OnlyAfterAttempts': 1 if len(feedback_upload_urls) > 0 else 0,
                                     'SkipVerify': False})

        number_of_alternate_feedback_upload_urls = 3
        if self.__alternate_feedback_upload_urls:
            if len(self.__alternate_feedback_upload_urls) > number_of_alternate_feedback_upload_urls:
                alternate_feedback_upload_urls = random.sample(sorted(self.__alternate_feedback_upload_urls), number_of_alternate_feedback_upload_urls)
            else:
                alternate_feedback_upload_urls = self.__alternate_feedback_upload_urls

            for url in alternate_feedback_upload_urls:
                feedback_upload_urls.append({'URL': base64.b64encode(url.encode()).decode(),
                                             'RequestHeaders': dict(header.split(':') for header in feedback_upload_info.upload_server_headers.splitlines()),
                                             'OnlyAfterAttempts': 2,
                                             'SkipVerify': True})

        return feedback_upload_urls

    def download_urls(self, url_split, alternate_download_url_domains, 
                      include_fronting_specs=False, 
                      skipVerifyFirstDownloadURL=False):
        urls = []

        if include_fronting_specs and len(self.get_s3_download_fronting_specs()) > 0 and url_split.path.startswith('/psiphon/'):
            urls.append({
                'URL': base64.b64encode(urlparse.urlunsplit(url_split._replace(path=url_split.path.split('/psiphon/')[1])).encode()).decode(),
                'OnlyAfterAttempts': 0,
                'SkipVerify': skipVerifyFirstDownloadURL,
                'FrontingSpecs': self.get_s3_download_fronting_specs()
            })

        urls.append({'URL': base64.b64encode(urlparse.urlunsplit(url_split).encode()).decode(),
                     'OnlyAfterAttempts': 1 if len(urls) > 0 else 0,
                     'SkipVerify': skipVerifyFirstDownloadURL})
        if alternate_download_url_domains and url_split.path.startswith('/psiphon/'):
            for domain in alternate_download_url_domains:
                urls.append({'URL': base64.b64encode(('https://' + domain + url_split.path.split('/psiphon')[1]).encode()).decode(),
                             'OnlyAfterAttempts': 2,
                             'SkipVerify': True})
        return urls

    def make_fronting_spec(self, fronting_provider_id, addresses, disable_sni, 
                           skip_verify, verify_server_name, verify_pins, host):
        assert(isinstance(fronting_provider_id, str))
        assert(isinstance(addresses, list))
        assert(isinstance(disable_sni, bool))
        assert(isinstance(skip_verify, bool))
        assert(isinstance(verify_server_name, str))
        assert(isinstance(verify_pins, list))
        assert(isinstance(host, str))

        fronting_spec = {
            'FrontingProviderID': fronting_provider_id,
            'Addresses': addresses,
            'DisableSNI': disable_sni,
            'SkipVerify': skip_verify,
            'VerifyServerName': verify_server_name,
            'VerifyPins': verify_pins,
            'Host': host
        }

        return fronting_spec

    def add_s3_download_fronting_spec(self, fronting_provider_id, addresses, 
                                      disable_sni, skip_verify,
                                      verify_server_name, verify_pins, host):
        assert(self.is_locked)
        assert(isinstance(self.__s3_download_fronting_specs, list))

        fronting_spec = self.make_fronting_spec(fronting_provider_id, 
                                                addresses, disable_sni, 
                                                skip_verify,
                                                verify_server_name, 
                                                verify_pins, host)

        self.__s3_download_fronting_specs.append(fronting_spec)

    def get_s3_download_fronting_specs(self):
        assert(isinstance(self.__s3_download_fronting_specs, list))
        return self.__s3_download_fronting_specs

    def add_s3_upload_fronting_spec(self, fronting_provider_id, addresses, 
                                    disable_sni, skip_verify,
                                    verify_server_name, verify_pins, host):
        assert(self.is_locked)
        assert(isinstance(self.__s3_upload_fronting_specs, list))

        fronting_spec = self.make_fronting_spec(fronting_provider_id, 
                                                addresses, disable_sni,
                                                skip_verify,
                                                verify_server_name, 
                                                verify_pins, host)

        self.__s3_upload_fronting_specs.append(fronting_spec)

    def get_s3_upload_fronting_specs(self):
        assert(isinstance(self.__s3_upload_fronting_specs, list))
        return self.__s3_upload_fronting_specs

    def __get_upgrade_package_signing_key_pair(self):
        if not self.__upgrade_package_signing_key_pair:
            assert(self.is_locked)
            self.__upgrade_package_signing_key_pair = \
                UpgradePackageSigningKeyPair(
                    psi_ops_crypto_tools.generate_key_pair(
                        UPGRADE_PACKAGE_SIGNING_KEY_PAIR_PASSWORD))

        return self.__upgrade_package_signing_key_pair

    def __split_tunnel_url_format(self):
        return 'https://s3.amazonaws.com/psiphon/routes/%s.route.zlib.json' # TODO get it from psi_ops_s3

    def __split_tunnel_signature_public_key(self):
        if self.__routes_signing_public_key:
            return self.__routes_signing_public_key

        return psi_ops_crypto_tools.get_base64_der_public_key(
                self.get_routes_signing_key_pair().pem_key_pair,
                self.get_routes_signing_key_pair().password)

    def __split_tunnel_dns_server(self):
        return '8.8.4.4'  # TODO get it from psinet?

    def build(
            self,
            propagation_channel_name,
            sponsor_name,
            remote_server_list_url_split,
            OSL_root_url_split,
            info_link_url,
            upgrade_url_split,
            get_new_version_url,
            get_new_version_email,
            faq_url,
            privacy_policy_url,
            platforms=None,
            test=False):
        if not platforms:
            platforms = [CLIENT_PLATFORM_WINDOWS, CLIENT_PLATFORM_ANDROID]

        propagation_channel = self.get_propagation_channel_by_name(propagation_channel_name)
        sponsor = self.get_sponsor_by_name(sponsor_name)

        remote_server_list_signature_public_key = \
            psi_ops_crypto_tools.get_base64_der_public_key(
                self.__get_remote_server_list_signing_key_pair().pem_key_pair,
                REMOTE_SERVER_SIGNING_KEY_PAIR_PASSWORD)

        feedback_encryption_public_key = \
            psi_ops_crypto_tools.get_base64_der_public_key(
                self.get_feedback_encryption_key_pair().pem_key_pair,
                self.get_feedback_encryption_key_pair().password)

        feedback_upload_info = self.get_feedback_upload_info()

        upgrade_signature_public_key = \
            psi_ops_crypto_tools.get_base64_der_public_key(
                self.__get_upgrade_package_signing_key_pair().pem_key_pair,
                UPGRADE_PACKAGE_SIGNING_KEY_PAIR_PASSWORD)

        builders = {
            CLIENT_PLATFORM_WINDOWS: psi_ops_build_windows.build_client,
            CLIENT_PLATFORM_ANDROID: psi_ops_build_android.build_client
        }

        for plugin in plugins:
            if hasattr(plugin, 'build_android_client'):
                builders[CLIENT_PLATFORM_ANDROID] = plugin.build_android_client

        sponsor_banner = sponsor.banner
        if sponsor.use_data_from_sponsor_id:
            sponsor_banner = self.__sponsors[sponsor.use_data_from_sponsor_id].banner

        # The *_urls_json params supercede the legacy *_url_split params

        alternate_download_url_domains = None
        number_of_alternate_download_url_domains = 3
        if self.__alternate_s3_bucket_domains:
            if len(self.__alternate_s3_bucket_domains) > number_of_alternate_download_url_domains:
                alternate_download_url_domains = random.sample(sorted(self.__alternate_s3_bucket_domains), number_of_alternate_download_url_domains)
            else:
                alternate_download_url_domains = self.__alternate_s3_bucket_domains

        remote_server_list_urls = self.download_urls(remote_server_list_url_split, alternate_download_url_domains)
        OSL_root_urls = self.download_urls(OSL_root_url_split, alternate_download_url_domains)
        upgrade_urls = self.download_urls(upgrade_url_split, alternate_download_url_domains)

        additional_parameters = {
            'RemoteServerListURLs': self.download_urls(remote_server_list_url_split, alternate_download_url_domains, True),
            'ObfuscatedServerListRootURLs': self.download_urls(OSL_root_url_split, alternate_download_url_domains, True),
            'UpgradeDownloadURLs': self.download_urls(upgrade_url_split, alternate_download_url_domains, True),
            'FeedbackUploadURLs': self.get_feedback_upload_urls(True)
        }

        return [builders[platform](
                        propagation_channel.id,
                        sponsor.id,
                        base64.b64decode(sponsor_banner),
                        self.__get_encoded_server_list(propagation_channel.id, test=test, include_propagation_servers=test, client_platform=platform)[0],
                        remote_server_list_signature_public_key,
                        remote_server_list_url_split,
                        json.dumps(remote_server_list_urls).replace('"', '\\"'),
                        OSL_root_url_split,
                        json.dumps(OSL_root_urls).replace('"', '\\"'),
                        self.__server_entry_signing_key_pair[0],
                        self.__exchange_obfuscation_key,
                        feedback_encryption_public_key,
                        feedback_upload_info.upload_server,
                        feedback_upload_info.upload_path,
                        feedback_upload_info.upload_server_headers,
                        json.dumps(self.get_feedback_upload_urls()).replace('"', '\\"'),
                        info_link_url,
                        upgrade_signature_public_key,
                        upgrade_url_split,
                        json.dumps(upgrade_urls).replace('"', '\\"'),
                        get_new_version_url,
                        get_new_version_email,
                        faq_url,
                        privacy_policy_url,
                        self.__split_tunnel_url_format(),
                        self.__split_tunnel_signature_public_key(),
                        self.__split_tunnel_dns_server(),
                        self.__client_versions[platform][-1].version if self.__client_versions[platform] else 0,
                        propagation_channel.propagator_managed_upgrades,
                        psi_ops_additional_parameters.encode_additional_parameters(json.dumps(additional_parameters).encode()),
                        test,
                        list(self.__android_home_tab_url_exclusions)) for platform in platforms]

    def __make_upgrade_package_from_build(self, build_filename):
        with open(build_filename, 'rb') as f:
            data = f.read()
        authenticated_data_package  = \
            psi_ops_crypto_tools.make_signed_data(
                self.__get_upgrade_package_signing_key_pair().pem_key_pair,
                UPGRADE_PACKAGE_SIGNING_KEY_PAIR_PASSWORD,
                base64.b64encode(data))
        upgrade_filename = build_filename + psi_ops_s3.DOWNLOAD_SITE_UPGRADE_SUFFIX
        f = gzip.open(upgrade_filename, 'wb')
        try:
            f.write(authenticated_data_package.encode())
        finally:
            f.close()
        return upgrade_filename

    def __deploy_implementation_to_hosts(self, hosts):
        hosts_and_servers = [(host, [server for server in self.__servers.values() if server.host_id == host.id]) for host in hosts]
        psi_ops_deploy.deploy_implementation_to_hosts(
            hosts_and_servers,
            self.__get_own_encoded_server_entries_for_host,
            self.__server_entry_signing_key_pair[0],
            self.__discovery_strategy_value_hmac_key,
            plugins,
            self.__TCS_psiphond_config_values)

    def deploy(self):
        # Deploy as required:
        #
        # - Implementation to flagged hosts
        # - Builds for required channels and sponsors
        # - Publish, tweet
        # - Email and stats server config
        # - Remove hosts from providers that are marked for removal
        # - Websites
        # - OSLs
        # - Data to all hosts
        #
        # NOTE: Order is important. Hosts get new implementation before
        # new data, in case schema has changed; deploy builds before
        # deploying new data so an upgrade is available when it's needed

        assert(self.is_locked)

        # Host implementation

        hosts = [self.__hosts[host_id] for host_id in self.__deploy_implementation_required_for_hosts]
        self.__deploy_implementation_to_hosts(hosts)

        if len(self.__deploy_implementation_required_for_hosts) > 0:
            self.__deploy_implementation_required_for_hosts.clear()
            self.save()

        # Build

        for platform in self.__deploy_builds_required_for_campaigns:
            deployed_builds_for_platform = False
            for target in self.__deploy_builds_required_for_campaigns[platform].copy():

                propagation_channel_id, sponsor_id = target
                propagation_channel = self.__propagation_channels[propagation_channel_id]
                sponsor = self.__sponsors[sponsor_id]

                for campaign in list(filter(lambda x: x.propagation_channel_id == propagation_channel_id, sponsor.campaigns)):

                    if campaign.platforms != None and not platform in campaign.platforms:
                        continue

                    if not campaign.s3_bucket_name:
                        campaign.s3_bucket_name = psi_ops_s3.create_s3_website_bucket_name()
                        campaign.log('created s3 bucket %s' % (campaign.s3_bucket_name,))

                        # We're no longer actually creating buckets, so we
                        # don't need to save here.
                        # self.save()  # don't leak buckets

                        # When creating a new bucket we'll load the website into
                        # it. Rather than setting flags in all of the creation
                        # methods, we'll use the above creation as the chokepoint.
                        # After this we just have to worry about website updates.
                        # Note that this generates the site. It's not very efficient
                        # to do that here, but it happens infrequently enough to be okay.
                        self.update_static_site_content(sponsor, campaign, True)

                    # Remote server list: for clients to get new servers via S3,
                    # we embed the bucket URL in the build. The remote server
                    # list is placed in the S3 bucket.

                    remote_server_list_url_split = psi_ops_s3.get_s3_bucket_resource_url_split(
                                                campaign.s3_bucket_name,
                                                psi_ops_s3.DOWNLOAD_SITE_REMOTE_SERVER_LIST_FILENAME_COMPRESSED)

                    OSL_root_url_split = psi_ops_s3.get_s3_bucket_resource_url_split(
                                                campaign.s3_bucket_name,
                                                psi_ops_s3.DOWNLOAD_SITE_OSL_ROOT_PATH)

                    info_link_url = psi_ops_s3.get_s3_bucket_home_page_url(campaign.s3_bucket_name)
                    for plugin in plugins:
                        if hasattr(plugin, 'info_link_url'):
                            info_link_url = plugin.info_link_url(platform)

                    remote_server_list = \
                        psi_ops_crypto_tools.make_signed_data(
                            self.__get_remote_server_list_signing_key_pair().pem_key_pair,
                            REMOTE_SERVER_SIGNING_KEY_PAIR_PASSWORD,
                            '\n'.join(self.__get_encoded_server_list(propagation_channel.id)[0]))

                    # compressed server_list
                    # the entire file is compressed instead of just the payload
                    # because the compressed payload would need to be base64 encoded
                    # in the json contents of the file, losing compression
                    remote_server_list_compressed = zlib.compress(remote_server_list.encode())

                    # Build for each client platform

                    client_build_filenames = {
                        CLIENT_PLATFORM_WINDOWS: psi_ops_s3.DOWNLOAD_SITE_WINDOWS_BUILD_FILENAME,
                        CLIENT_PLATFORM_ANDROID: psi_ops_s3.DOWNLOAD_SITE_ANDROID_BUILD_FILENAME
                    }
                    for plugin in plugins:
                        if hasattr(plugin, 'adjust_client_build_filenames'):
                            plugin.adjust_client_build_filenames(client_build_filenames)

                    s3_upgrade_resource_name = client_build_filenames[platform] + psi_ops_s3.DOWNLOAD_SITE_UPGRADE_SUFFIX

                    upgrade_url_split = psi_ops_s3.get_s3_bucket_resource_url_split(campaign.s3_bucket_name, s3_upgrade_resource_name)
                    get_new_version_url = psi_ops_s3.get_s3_bucket_download_page_url(campaign.s3_bucket_name)

                    assert(self.__default_email_autoresponder_account)
                    get_new_version_email = self.__default_email_autoresponder_account.email_address
                    if type(campaign.account) == EmailPropagationAccount:
                        get_new_version_email = campaign.account.email_address

                    faq_url = psi_ops_s3.get_s3_bucket_faq_url(campaign.s3_bucket_name)
                    privacy_policy_url = psi_ops_s3.get_s3_bucket_privacy_policy_url(campaign.s3_bucket_name)

                    builds = None
                    if platform == CLIENT_PLATFORM_ANDROID and propagation_channel.propagator_managed_upgrades:
                        # For Android Google Play campaigns, apks must not be published for side-loading
                        pass
                    else:
                        build_filename = self.build(
                                            propagation_channel.name,
                                            sponsor.name,
                                            remote_server_list_url_split,
                                            OSL_root_url_split,
                                            info_link_url,
                                            upgrade_url_split,
                                            get_new_version_url,
                                            get_new_version_email,
                                            faq_url,
                                            privacy_policy_url,
                                            [platform])[0]
    
                        upgrade_filename = self.__make_upgrade_package_from_build(build_filename)
    
                        # Upload client builds
                        # We only upload the builds for Propagation Channel IDs that need to be known for the host.
                        # UPDATE: Now we copy all builds.  We know that this breaks compartmentalization.
                        # However, we do not want to prevent an upgrade in the case where a user has
                        # downloaded from multiple propagation channels, and might therefore be connecting
                        # to a server from one propagation channel using a build from a different one.
                        # UPDATE: Now clients get update packages out-of-band (S3). This server-hosted
                        # upgrade capability may be resurrected in the future if necessary.
                        #psi_ops_deploy.deploy_build_to_hosts(self.__hosts.values(), build_filename)

                        client_version = self.__client_versions[platform][-1].version if self.__client_versions[platform] else 0

                        builds = [(build_filename, client_version, client_build_filenames[platform]),
                                 (upgrade_filename, client_version, s3_upgrade_resource_name)]

                    # Publish to propagation mechanisms

                    psi_ops_s3.update_s3_download_in_buckets(
                        self.__aws_account,
                        builds,
                        remote_server_list,
                        remote_server_list_compressed,
                        [campaign.s3_bucket_name, campaign.alternate_s3_bucket_name])
                    # Don't log this, too much noise
                    #campaign.log('updated s3 bucket %s' % (campaign.s3_bucket_name,))

                    if campaign.propagation_mechanism_type == 'twitter':
                        message = psi_templates.get_tweet_message(campaign.s3_bucket_name)
                        psi_ops_twitter.tweet(campaign.account, message)
                        campaign.log('tweeted')
                    elif campaign.propagation_mechanism_type == 'email-autoresponder':
                        if not self.__deploy_email_config_required:
                            self.__deploy_email_config_required = True
                            # Don't log this, too much noise
                            #campaign.log('email push scheduled')

                # NOTE: before we added remote server lists, it used to be that
                # multiple campaigns with different buckets but the same prop/sponsor IDs
                # could share one build. The "deploy_builds_required_for_campaigns" dirty
                # flag granularity is a hold-over from that. In the current code, this
                # means some builds may be repeated unnecessarily in a failure case.

                self.__deploy_builds_required_for_campaigns[platform].remove(target)
                deployed_builds_for_platform = True

            # NOTE: it is too expensive to save too frequently.
            # Save only after finishing all builds for a platform.
            if deployed_builds_for_platform:
                self.save()

        # Email and stats server configs

        self.deploy_stats_config_if_required()

        if self.__deploy_email_config_required:
            self.push_email_config()
            self.__deploy_email_config_required = False
            self.save()

        # Remove hosts from providers that are marked for removal

        self.remove_hosts_from_providers()

        #
        # Website
        #
        if len(self.__deploy_website_required_for_sponsors) > 0:
            # Generate the static website from source
            website_generator.generate(WEBSITE_GENERATION_DIR)

            # Iterate through a copy so that we can remove as we go
            for sponsor_id in self.__deploy_website_required_for_sponsors.copy():
                sponsor = self.__sponsors[sponsor_id]
                for campaign in sponsor.campaigns:
                    if not campaign.s3_bucket_name:
                        campaign.s3_bucket_name = psi_ops_s3.create_s3_website_bucket_name()
                        campaign.log('created s3 bucket %s' % (campaign.s3_bucket_name,))
                        self.save()  # don't leak buckets

                    self.update_static_site_content(sponsor, campaign)

                self.__deploy_website_required_for_sponsors.remove(sponsor_id)

            self.save()

        # Pave OSLs

        if len(self.__deploy_pave_osls_required_for_propagation_channels) > 0:
            self.pave_OSLs(self.__deploy_pave_osls_required_for_propagation_channels)
            self.__deploy_pave_osls_required_for_propagation_channels.clear()
            self.save()

        # Host data (only TCS hosts)

        if self.__deploy_data_required_for_all:
            psi_ops_deploy.deploy_data_to_hosts(
                [host for host in self.get_hosts() if host.is_TCS],
                self.__compartmentalize_data_for_host,
                self.__TCS_traffic_rules_set,
                self.__TCS_OSL_config,
                self.__TCS_tactics_config_template,
                self.__TCS_blocklist_csv)
            self.__deploy_data_required_for_all = False
            self.save()


    def deploy_stats_config_if_required(self):
        if self.__deploy_stats_config_required:
            self.push_stats_config()
            self.push_devops_config()
            self.push_db_config()
            self.__deploy_stats_config_required = False
            self.save()


    def pave_OSLs(self, target_propagation_channel_ids, offset=None, period=None):
        # Note: Only writes to buckets for campaigns in target_propagation_channel_ids

        osl_config_filename = os.path.join('.', 'osl_config.json')
        osl_payload_filename = os.path.join('.', 'osl_payload.json')
        signing_key_filename = os.path.join('.', 'signing_key.pem')
        output_dir = tempfile.mkdtemp(prefix='osl')

        now = datetime.datetime.now()
        osl_servers = [server for server in self.__servers.values()
                       if server.osl_ids and server.osl_discovery_date_range and
                       server.osl_discovery_date_range[0] <= now < server.osl_discovery_date_range[1]]

        osl_payload = []
        for osl_server in osl_servers:
            osl_payload.append({'ServerEntry' : self.__get_encoded_server_entry(osl_server),
                                'OSLIDs' : osl_server.osl_ids})

        try:
            # Pave full OSL file sets for all propagation channels in the OSL config.

            osl_config_file = open(osl_config_filename, 'w')
            osl_config_file.write(self.__TCS_OSL_config)
            osl_config_file.close()

            osl_payload_file = open(osl_payload_filename, 'w')
            osl_payload_file.write(json.dumps(osl_payload))
            osl_payload_file.close()

            signing_key_file = open(signing_key_filename, 'w')
            signing_key_file.write(self.__get_remote_server_list_signing_key_pair().pem_key_pair)
            signing_key_file.close()

            config = json.loads(self.__TCS_OSL_config)

            # Source: https://github.com/Psiphon-Labs/psiphon-tunnel-core/tree/master/psiphon/common/osl/paver
            paver_binary = 'paver.exe'
            if os.name == 'posix':
                paver_binary = 'paver'

            paver_command_line = \
                [os.path.join('.', paver_binary),
                 "-config", osl_config_filename,
                 "-payload", osl_payload_filename,
                 "-key", signing_key_filename,
                 "-omit-md5sums", "0",
                 "-output", output_dir]

            if offset:
                paver_command_line += ["-offset", str(offset)]
            else:
                paver_command_line += ["-offset", "2880h"] # 120 days

            if period:
                paver_command_line += ["-period", str(period)]

            # Note: raises CalledProcessError when paver fails
            output = subprocess.check_output(paver_command_line, stderr=subprocess.STDOUT).decode()
            print(output)

            paved_propagation_channel_ids = set()
            for scheme_index, scheme in enumerate(config['Schemes']):
                for propagation_channel_id in scheme['PropagationChannelIDs']:
                    paved_propagation_channel_ids.add(propagation_channel_id)

            for propagation_channel_id in paved_propagation_channel_ids:

                if not propagation_channel_id in target_propagation_channel_ids:
                    continue

                prop_dir = os.path.join(output_dir, propagation_channel_id)
                upload_filenames = [os.path.join(prop_dir, filename) for filename in os.listdir(prop_dir)]

                for sponsor in self.__sponsors.values():
                    for campaign in sponsor.campaigns:
                        if campaign.propagation_channel_id == str(propagation_channel_id):
                            psi_ops_s3.update_s3_osl_with_files_in_buckets(
                                self.__aws_account,
                                [campaign.s3_bucket_name, campaign.alternate_s3_bucket_name],
                                upload_filenames)

            # Ensure all other buckets have a valid, empty osl-registry. Clients will
            # expect this to exist regardless of whether a propagation channel is part
            # of the OSL config.

            empty_osl_registry = zlib.compress(psi_ops_crypto_tools.make_signed_data(
                    self.__get_remote_server_list_signing_key_pair().pem_key_pair,
                    REMOTE_SERVER_SIGNING_KEY_PAIR_PASSWORD,
                    base64.b64encode('{"FileSpecs" : []}'.encode())).encode())

            for sponsor in self.__sponsors.values():
                for campaign in sponsor.campaigns:
                    if not campaign.propagation_channel_id in paved_propagation_channel_ids:
                        if campaign.propagation_channel_id in target_propagation_channel_ids:
                            psi_ops_s3.update_s3_osl_key_in_buckets(
                                self.__aws_account,
                                [campaign.s3_bucket_name, campaign.alternate_s3_bucket_name],
                                'osl-registry',
                                empty_osl_registry)

        finally:
            try:
                os.remove(osl_config_filename)
                os.remove(osl_payload_filename)
                os.remove(signing_key_filename)
                shutil.rmtree(output_dir, ignore_errors=True)
            except:
                pass

    def get_current_propagation_channel_and_osl_ids_for_scheme(self, scheme_id):
        propagation_channel_ids = set()
        osl_ids = set()

        osl_config_filename = os.path.join('.', 'osl_config.json')

        try:
            # Pave full OSL file sets for all propagation channels in the OSL config.

            osl_config_file = open(osl_config_filename, 'w')
            osl_config_file.write(self.__TCS_OSL_config)
            osl_config_file.close()

            # Source: https://github.com/Psiphon-Labs/psiphon-tunnel-core/tree/master/psiphon/common/osl/paver
            paver_binary = 'paver.exe'
            if os.name == 'posix':
                paver_binary = 'paver'

            paver_command_line = \
                [os.path.join('.', paver_binary),
                 "-config", osl_config_filename,
                 "-list-scheme", str(scheme_id)]

            # Note: raises CalledProcessError when paver fails
            output = subprocess.check_output(paver_command_line, stderr=subprocess.STDOUT).decode()

            for line in output.strip().split('\n'):
                propagation_channel_id, osl_id = line.split()
                propagation_channel_ids.add(propagation_channel_id)
                osl_ids.add(osl_id)

        finally:
            try:
                os.remove(osl_config_filename)
            except:
                pass

        return propagation_channel_ids, osl_ids

    def update_static_site_content(self, sponsor, campaign, do_generate=False):
        assert(self.is_locked)

        if do_generate:
            # Generate the static website from source
            website_generator.generate(WEBSITE_GENERATION_DIR)

        assert(self.__default_email_autoresponder_account)
        get_new_version_email = self.__default_email_autoresponder_account.email_address
        if type(campaign.account) == EmailPropagationAccount:
            get_new_version_email = campaign.account.email_address

        sponsor_website_banner = sponsor.website_banner
        sponsor_website_banner_link = sponsor.website_banner_link
        if sponsor.use_data_from_sponsor_id:
            sponsor_website_banner = self.__sponsors[sponsor.use_data_from_sponsor_id].website_banner
            sponsor_website_banner_link = self.__sponsors[sponsor.use_data_from_sponsor_id].website_banner_link

        psi_ops_s3.update_website_in_buckets(
                        self.__aws_account,
                        [campaign.s3_bucket_name, campaign.alternate_s3_bucket_name],
                        campaign.custom_download_site,
                        WEBSITE_GENERATION_DIR,
                        sponsor_website_banner,
                        sponsor_website_banner_link,
                        get_new_version_email)
        campaign.log('updated website in S3 bucket %s' % (campaign.s3_bucket_name,))

    def update_routes(self):
        assert(self.is_locked)  # (host.log is called by deploy)
        psi_routes.make_routes()
        psi_ops_deploy.deploy_routes_to_hosts(self.__hosts.values())

    def update_external_signed_routes(self):
        psi_routes.make_signed_routes(
                self.get_routes_signing_key_pair().pem_key_pair,
                self.get_routes_signing_key_pair().password)
        psi_ops_s3.upload_signed_routes(
                self.__aws_account,
                psi_routes.GEO_ROUTES_ROOT,
                psi_routes.GEO_ROUTES_SIGNED_EXTENSION)

    def push_db_config(self):
        assert(self.is_locked)
        print('push db config...')

        fd, file_path = tempfile.mkstemp(suffix=".pkl.gz")
        os.close(fd)
        try:
            with gzip.open(file_path, 'wb') as f:
                pickle.dump(self.__compartmentalize_data_for_db(), f, protocol=pickle.HIGHEST_PROTOCOL)
            psi_ops_cms.delete_document(for_db=True)
            psi_ops_cms.import_document(file_path, for_db=True)
        finally:
            try:
                os.remove(file_path)
            except FileNotFoundError:
                pass

    def push_devops_config(self):
        assert(self.is_locked)
        print('push devops config...')

        temp_file = tempfile.NamedTemporaryFile(delete=False)
        try:
            temp_file.write(self.__compartmentalize_data_for_devops_server().encode())
            temp_file.close()
            psi_ops_cms.delete_document(for_devops=True)
            psi_ops_cms.import_document(temp_file.name, for_devops=True)
        finally:
            try:
                os.remove(temp_file.name)
            except FileNotFoundError:
                pass

    def push_stats_config(self):
        assert(self.is_locked)
        print('push stats config...')

        temp_file = tempfile.NamedTemporaryFile(delete=False)
        try:
            temp_file.write(self.__compartmentalize_data_for_stats_server().encode())
            temp_file.close()
            psi_ops_cms.delete_document(for_stats=True)
            psi_ops_cms.import_document(temp_file.name, for_stats=True)
        finally:
            try:
                os.remove(temp_file.name)
            except FileNotFoundError:
                pass

    def push_email_config(self):
        # Generate the email server config file, which is a JSON format
        # mapping every request email to a response body containing
        # download links.
        # Currently, we generate the entire config file for any change.

        assert(self.is_locked)
        print('push email config...')

        emails = []
        for sponsor in self.__sponsors.values():
            for campaign in sponsor.campaigns:
                if (campaign.propagation_mechanism_type == 'email-autoresponder' and
                    campaign.s3_bucket_name != None):

                    # Email without attachments
                    emails.append(
                        {
                         'email_addr': campaign.account.email_address,
                         'body':
                            [
                                ['plain', psi_templates.get_plaintext_email_content(
                                                campaign.s3_bucket_name,
                                                campaign.languages)],
                                ['html', psi_templates.get_html_email_content(
                                                campaign.s3_bucket_name,
                                                campaign.languages)]
                            ],
                         'attachments': None,
                         'send_method': 'SES'
                        })

                    # Email with Windows attachment
                    if campaign.platforms == None or CLIENT_PLATFORM_WINDOWS in campaign.platforms:
                        emails.append({
                            'email_addr': campaign.account.email_address,
                            'body': [
                                ['plain', psi_templates.get_plaintext_windows_attachment_email_content(
                                                campaign.s3_bucket_name,
                                                campaign.languages)],
                                ['html', psi_templates.get_html_windows_attachment_email_content(
                                                campaign.s3_bucket_name,
                                                campaign.languages)]
                            ],
                            'attachments': [
                                [campaign.s3_bucket_name,
                                 psi_ops_s3.DOWNLOAD_SITE_WINDOWS_BUILD_FILENAME,
                                 psi_ops_s3.EMAIL_RESPONDER_WINDOWS_ATTACHMENT_FILENAME]
                            ],
                            'send_method': 'SMTP'
                        })

                    # Email with Android attachment
                    if campaign.platforms == None or CLIENT_PLATFORM_ANDROID in campaign.platforms:
                        emails.append({
                            'email_addr': campaign.account.email_address,
                            'body': [
                                ['plain', psi_templates.get_plaintext_android_attachment_email_content(
                                                campaign.s3_bucket_name,
                                                campaign.languages)],
                                ['html', psi_templates.get_html_android_attachment_email_content(
                                                campaign.s3_bucket_name,
                                                campaign.languages)]
                            ],
                            'attachments': [
                                [campaign.s3_bucket_name,
                                 psi_ops_s3.DOWNLOAD_SITE_ANDROID_BUILD_FILENAME,
                                 psi_ops_s3.EMAIL_RESPONDER_ANDROID_ATTACHMENT_FILENAME]
                            ],
                            'send_method': 'SMTP'
                        })

        psi_ops_s3.put_string_to_key_in_bucket(self.__aws_account,
                                               self.__automation_bucket,
                                               EMAIL_RESPONDER_CONFIG_BUCKET_KEY,
                                               json.dumps(emails, indent=2),
                                               False)  # not public

    def upgrade_all_TCS_hosts(self):
        TCS_hosts = [host for host in self.__hosts.values() if host.is_TCS]
        self.__deploy_implementation_to_hosts(TCS_hosts)

    def add_legacy_server_version(self):
        assert(self.is_locked)
        # Marks all hosts for re-deployment of server implementation
        for host in self.__hosts.values():
            if host.is_TCS:
                continue
            self.__deploy_implementation_required_for_hosts.add(host.id)
            host.log('marked for implementation deployment')

    def set_TCS_traffic_rules_set(self, traffic_rules_set):
        assert(self.is_locked)

        # Check that the input is valid JSON
        json.loads(traffic_rules_set)

        self.__TCS_traffic_rules_set = traffic_rules_set

        self.__deploy_data_required_for_all = True

    def set_TCS_OSL_config(self, OSL_config):
        assert(self.is_locked)

        # Check that the input is valid JSON
        json.loads(OSL_config)

        self.__TCS_OSL_config = OSL_config

        self.__deploy_data_required_for_all = True

        for propagation_channel_id in self.__propagation_channels:
            self.__deploy_pave_osls_required_for_propagation_channels.add(propagation_channel_id)

    def set_TCS_tactics_config_template(self, tactics_config_template):
        assert(self.is_locked)

        # Check that the input is valid JSON
        json.loads(tactics_config_template)

        self.__TCS_tactics_config_template = tactics_config_template

        self.__deploy_data_required_for_all = True

    def set_TCS_psiphond_config_values(self, psiphond_config_values):
        assert(self.is_locked)
        assert(isinstance(psiphond_config_values, dict))

        self.__TCS_psiphond_config_values = psiphond_config_values

        for host in self.__hosts.values():
            if host.is_TCS:
                self.__deploy_implementation_required_for_hosts.add(host.id)

    def set_TCS_blocklist_csv(self, blocklist_csv):
        assert(self.is_locked)

        # Check that the CSV is valid
        csvreader = csv.reader(blocklist_csv.split('\n'), delimiter=',')
        for row in csvreader:
            if row:
                assert(len(row) == 3)

        self.__TCS_blocklist_csv = blocklist_csv

        self.__deploy_data_required_for_all = True

    def add_TCS_server_version(self):
        assert(self.is_locked)
        # Marks all hosts for re-deployment of server implementation
        for host in self.__hosts.values():
            if host.is_TCS:
                self.__deploy_implementation_required_for_hosts.add(host.id)
                host.log('marked for implementation deployment')

    def add_client_version(self, platform, description):
        assert(self.is_locked)
        assert(platform in [CLIENT_PLATFORM_WINDOWS, CLIENT_PLATFORM_ANDROID])
        # Records the new version number to trigger upgrades
        next_version = 1
        if len(self.__client_versions[platform]) > 0:
            next_version = int(self.__client_versions[platform][-1].version) + 1
        client_version = ClientVersion(str(next_version), description)
        self.__client_versions[platform].append(client_version)
        # Mark deploy flag to rebuild and upload all clients
        for sponsor in self.__sponsors.values():
            for campaign in sponsor.campaigns:
                self.__deploy_builds_required_for_campaigns[platform].add(
                        (campaign.propagation_channel_id, sponsor.id))
                # Don't log this, too much noise
                #campaign.log('marked for build and publish (upgraded %s client)' % (platform,))
        # Need to deploy data as well for auto-update
        self.__deploy_data_required_for_all = True

    def get_server_entry(self, server_id):
        server = list(filter(lambda x: x.id == server_id, self.__servers.values()))[0]
        return self.__get_encoded_server_entry(server)

    def deploy_implementation_and_data_for_host_with_server(self, server_id):
        server = list(filter(lambda x: x.id == server_id, self.__servers.values()))[0]
        host = list(filter(lambda x: x.id == server.host_id, self.__hosts.values()))[0]
        servers = [server for server in self.__servers.values() if server.host_id == host.id]
        psi_ops_deploy.deploy_implementation(
            host,
            servers,
            self.__get_own_encoded_server_entries_for_host(host.id),
            self.__server_entry_signing_key_pair[0],
            self.__discovery_strategy_value_hmac_key,
            plugins,
            self.__TCS_psiphond_config_values)
        psi_ops_deploy.deploy_data(
            host,
            self.__compartmentalize_data_for_host(host.id, host.is_TCS),
            self.__TCS_traffic_rules_set,
            self.__TCS_OSL_config,
            self.__TCS_tactics_config_template,
            self.__TCS_blocklist_csv)

    def deploy_implementation_and_data_for_propagation_channel(self, propagation_channel_name):
        propagation_channel = self.get_propagation_channel_by_name(propagation_channel_name)
        servers = [server for server in self.__servers.values() if server.propagation_channel_id == propagation_channel.id]
        for server in servers:
            self.deploy_implementation_and_data_for_host_with_server(server.id)

    def set_aws_account(self, access_id, secret_key):
        assert(self.is_locked)
        psi_utils.update_recordtype(
            self.__aws_account,
            access_id=access_id, secret_key=secret_key)

    def upsert_provider_rank(self, provider, rank):
        '''
        Inserts or updates a Provider-Rank entry. The "key" for an entry is provider.
        rank: the higher the score, the more the provider will be preferred when
            provideres are being randomly selected among.
        '''
        assert(self.is_locked)
        if provider not in ProviderRank.provider_values:
            raise ValueError('bad provider value: %s' % provider)

        pr = ProviderRank()
        found = False
        for existing_pr in self.__provider_ranks:
            if existing_pr.provider == provider:
                pr = existing_pr
                found = True
                break

        if not found:
            self.__provider_ranks.append(pr)

        psi_utils.update_recordtype(
            pr,
            provider=provider, rank=rank)

    def set_linode_account(self, api_key, base_id, base_ip_address, base_ssh_port,
                           base_root_password, base_stats_username, base_host_public_key,
                           base_known_hosts_entry, base_rsa_private_key, base_rsa_public_key,
                           base_tarball_path, api_token):
        assert(self.is_locked)
        psi_utils.update_recordtype(
            self.__linode_account,
            api_key=api_key, base_id=base_id, base_ip_address=base_ip_address,
            base_ssh_port=base_ssh_port, base_root_password=base_root_password,
            base_stats_username=base_stats_username, base_host_public_key=base_host_public_key,
            base_known_hosts_entry=base_known_hosts_entry, base_rsa_private_key=base_rsa_private_key,
            base_rsa_public_key=base_rsa_public_key, base_tarball_path=base_tarball_path, api_token=api_token)

    def set_digitalocean_account(self, client_id, api_key, base_id, base_size_id, base_region_id, base_ssh_port,
                                 base_stats_username, base_host_public_key,
                                 base_rsa_private_key, ssh_key_template_id):
        assert(self.is_locked)
        psi_utils.update_recordtype(
            self.__digitalocean_account,
            client_id=client_id, api_key=api_key, base_id=base_id,
            base_size_id=base_size_id, base_region_id=base_region_id, base_ssh_port=base_ssh_port,
            base_stats_username=base_stats_username, base_host_public_key=base_host_public_key,
            base_rsa_private_key=base_rsa_private_key, ssh_key_template_id=ssh_key_template_id)

    def set_vpsnet_account(self, account_id, api_key, api_base_url, base_ssh_port,
                           base_root_password, base_stats_username,
                           base_cloud_id, base_system_template, base_ssd_plan):
        assert(self.is_locked)
        psi_utils.update_recordtype(
            self.__vpsnet_account,
            account_id=account_id, api_key=api_key, api_base_url=api_base_url,
            base_ssh_port=base_ssh_port, base_root_password=base_root_password,
            base_stats_username=base_stats_username, base_cloud_id=base_cloud_id,
            base_system_template=base_system_template, base_ssd_plan=base_ssd_plan)

    def set_vps247_account(self, account_id, api_key, api_base_url, base_ssh_port,
                        base_root_password, base_stats_username,
                        base_rsa_private_key, base_region_id, base_package_id):
        assert(self.is_locked)
        psi_utils.update_recordtype(
            self.__vps247_account,
            account_id=account_id, api_key=api_key, api_base_url=api_base_url, base_ssh_port=base_ssh_port,
            base_root_password=base_root_password, base_stats_username=base_stats_username,
            base_rsa_private_key=base_rsa_private_key,
            base_region_id=base_region_id, base_package_id=base_package_id)

    def upsert_elastichosts_account(self, zone, uuid, api_key, base_drive_id,
                                    cpu, mem, base_host_public_key, root_username,
                                    base_root_password, base_ssh_port, stats_username, rank):
        '''
        Inserts or updates an ElasticHosts account information entry. The "key"
        for an entry is zone+uuid.
        rank: the higher the score, the more the account will be preferred when
            the ElasticHosts accounts are being randomly selected among.
        '''
        assert(self.is_locked)
        if zone not in ElasticHostsAccount.zone_values:
            raise ValueError('bad zone value: %s' % zone)

        acct = ElasticHostsAccount()
        found = False
        for existing_acct in self.__elastichosts_accounts:
            if existing_acct.zone == zone and existing_acct.uuid == uuid:
                acct = existing_acct
                found = True
                break

        if not found:
            self.__elastichosts_accounts.append(acct)

        psi_utils.update_recordtype(
            acct,
            zone=zone, uuid=uuid,
            api_key=acct.api_key if api_key is None else api_key,
            base_drive_id=acct.base_drive_id if base_drive_id is None else base_drive_id,
            cpu=acct.cpu if cpu is None else cpu,
            mem=acct.mem if mem is None else mem,
            base_host_public_key=acct.base_host_public_key if base_host_public_key is None else base_host_public_key,
            root_username=acct.root_username if root_username is None else root_username,
            base_root_password=acct.base_root_password if base_root_password is None else base_root_password,
            base_ssh_port=acct.base_ssh_port if base_ssh_port is None else base_ssh_port,
            stats_username=acct.stats_username if stats_username is None else stats_username,
            rank=acct.rank if rank is None else rank)

    def set_automation_bucket(self, bucket):
        assert(self.is_locked)
        self.__automation_bucket = bucket
        self.__deploy_email_config_required = True
        # TODO: Log the change? Where?

    def set_stats_server_account(self, ip_address, ssh_port,
                                 ssh_username, ssh_password, ssh_host_key):
        assert(self.is_locked)
        psi_utils.update_recordtype(
            self.__stats_server_account,
            ip_address=ip_address, ssh_port=ssh_port, ssh_username=ssh_username,
            ssh_password=ssh_password, ssh_host_key=ssh_host_key)

    def add_speed_test_url(self, server_address, server_port, request_path):
        assert(self.is_locked)
        if (server_address, server_port, request_path) not in [
                (s.server_address, s.server_port, s.request_path) for s in self.__speed_test_urls]:
            self.__speed_test_urls.append(SpeedTestURL(server_address, server_port, request_path))
            self.__deploy_data_required_for_all = True

    def __get_encoded_server_entry(self, server):

        # TCS web server certificate has PEM headers and newlines, so strip those now
        # for legacy format compatibility
        web_server_certificate = server.web_server_certificate
        host = self.get_host_for_server(server)
        if host and host.is_TCS:
            web_server_certificate = ''.join(server.web_server_certificate.split('\n')[1:-2])

        # Double-check that we're not giving our blank server credentials
        # ...this has happened in the past when following manual build steps
        assert(len(server.ip_address) > 1)
        assert(len(server.web_server_port) > 1)
        assert(len(server.web_server_secret) > 1)
        assert(len(web_server_certificate) > 1)

        # Except for legacy VPN servers, we now exclude the fields required
        # for using the legacy "web" API. All tunnel-core clients with the
        # following code support and prefer the "ssh" API, and all but legacy
        # VPN servers support the ssh API:
        #
        # https://github.com/Psiphon-Labs/psiphon-tunnel-core/commit/521681930a08ae6672429fce9445bd4925adf263
        #
        # Omitting the web server certificate value significantly reduces the
        # size of server entries.
        #
        # web_server_secret is still required in the ssh API.

        include_web_api_fields = (server.capabilities['handshake'] and server.capabilities['VPN'])

        # Extended (i.e., new) entry fields are in a JSON string
        extended_config = {}

        # NOTE: also putting original values in extended config for easier parsing for new clients
        extended_config['ipAddress'] = server.ip_address
        extended_config['webServerSecret'] = server.web_server_secret
        if include_web_api_fields:
            extended_config['webServerPort'] = server.web_server_port
            extended_config['webServerCertificate'] = web_server_certificate

        extended_config['sshPort'] = int(server.ssh_port) if server.ssh_port else 0
        extended_config['sshUsername'] = server.ssh_username if server.ssh_username else ''
        extended_config['sshPassword'] = server.ssh_password if server.ssh_password else ''

        extended_config['sshHostKey'] = ''
        if server.ssh_host_key:
            ssh_host_key_type, extended_config['sshHostKey'] = server.ssh_host_key.split(' ')
            assert(ssh_host_key_type == 'ssh-rsa')

        extended_config['sshObfuscatedPort'] = int(server.ssh_obfuscated_port) if server.ssh_obfuscated_port else 0
        # Use the latest alternate port unless tunneling through meek
        if server.alternate_ssh_obfuscated_ports and not (server.capabilities['FRONTED-MEEK'] or server.capabilities['UNFRONTED-MEEK'] or server.capabilities['UNFRONTED-MEEK-SESSION-TICKET']):
            extended_config['sshObfuscatedPort'] = int(server.alternate_ssh_obfuscated_ports[-1])
        extended_config['sshObfuscatedKey'] = server.ssh_obfuscated_key if server.ssh_obfuscated_key else ''

        # To minimize server entry size, unused fields are now omitted. (The
        # size savings is relatively small for now, until we retire the
        # web_server_certificate field -- the two copies of which dominate the
        # server entry size.)
        #
        # Previously, unused meek fields were populated with blank values.
        # Tunnel-core clients will automatically provide zero values for
        # omitted fields. Legacy clients do not reference these meek fields
        # unless the server entry has a meek capability; and legacy clients
        # predate QUIC, TapDance, and Conjure-bsed protocols.
        #
        # Certain potentially unused fields _are_ referenced by legacy code, for
        # example sshPort, so we still populate these with blank values.
        #
        # Windows legacy: https://github.com/Psiphon-Inc/psiphon-windows/blob/master/src/serverlist.cpp#L639-L676
        #
        # Android legacy: https://github.com/Psiphon-Inc/psiphon-android-historical/blob/1820ddf294c26e0f32b8bbeca6285f38f8449243/PsiphonAndroidLibrary/src/com/psiphon3/psiphonlibrary/ServerInterface.java#L1931-L1968

        if server.ssh_obfuscated_quic_port:
            extended_config['sshObfuscatedQUICPort'] = int(server.ssh_obfuscated_quic_port)

        if server.ssh_obfuscated_tls_port:
            extended_config['TlsOSSHPort'] = int(server.ssh_obfuscated_tls_port)

        if server.ssh_obfuscated_shadowsocks_port:
            extended_config['SshShadowsocksPort'] = int(server.ssh_obfuscated_shadowsocks_port)
            extended_config['SshShadowsocksKey'] = server.shadowsocks_key if server.shadowsocks_key else ''

        if server.ssh_obfuscated_tapdance_port:
            extended_config['sshObfuscatedTapdancePort'] = int(server.ssh_obfuscated_tapdance_port)

        if server.ssh_obfuscated_conjure_port:
            extended_config['sshObfuscatedConjurePort'] = int(server.ssh_obfuscated_conjure_port)

        host = self.__hosts[server.host_id]
        extended_config['region'] = host.region

        server_capabilities = copy_server_capabilities(server.capabilities) if server.capabilities else None
        if server_capabilities and server_capabilities['UNFRONTED-MEEK'] and int(host.meek_server_port) == 443:
            server_capabilities['UNFRONTED-MEEK'] = False
            server_capabilities['UNFRONTED-MEEK-HTTPS'] = True

        if host.meek_server_port:
            extended_config['meekServerPort'] = int(host.meek_server_port)
        if host.meek_server_obfuscated_key:
            extended_config['meekObfuscatedKey'] = host.meek_server_obfuscated_key
        if host.meek_server_fronting_domain:
            extended_config['meekFrontingDomain'] = host.meek_server_fronting_domain
        if host.meek_server_fronting_host:
            extended_config['meekFrontingHost'] = host.meek_server_fronting_host
        if host.meek_cookie_encryption_public_key:
            extended_config['meekCookieEncryptionPublicKey'] = host.meek_cookie_encryption_public_key

        if host.meek_server_fronting_domain:
            # Copy the set to avoid shuffling the original
            alternate_meek_fronting_addresses = list(self.__alternate_meek_fronting_addresses[host.meek_server_fronting_domain])
            if len(alternate_meek_fronting_addresses) > 0:
                random.shuffle(alternate_meek_fronting_addresses)
                extended_config['meekFrontingAddresses'] = alternate_meek_fronting_addresses[:3]

            extended_config['meekFrontingAddressesRegex'] = self.__alternate_meek_fronting_addresses_regex[host.meek_server_fronting_domain]
            extended_config['meekFrontingDisableSNI'] = self.__meek_fronting_disable_SNI[host.meek_server_fronting_domain]

        if host.alternate_meek_server_fronting_hosts:
            # Copy the set to avoid shuffling the original
            alternate_meek_server_fronting_hosts = list(host.alternate_meek_server_fronting_hosts)
            random.shuffle(alternate_meek_server_fronting_hosts)
            extended_config['meekFrontingHosts'] = alternate_meek_server_fronting_hosts[:3]
            if server_capabilities['FRONTED-MEEK']:
                server_capabilities['FRONTED-MEEK-HTTP'] = True

        if host.server_entry_provider_id:
            extended_config['providerID'] = host.server_entry_provider_id

        if host.fronting_provider_id:
            extended_config['frontingProviderID'] = host.fronting_provider_id

        if host.tactics_request_public_key:
            extended_config['tacticsRequestPublicKey'] = host.tactics_request_public_key
        if host.tactics_request_obfuscated_key:
            extended_config['tacticsRequestObfuscatedKey'] = host.tactics_request_obfuscated_key

        if server_capabilities['INPROXY-WEBRTC-SSH'] or server_capabilities['INPROXY-WEBRTC-OSSH'] or server_capabilities['INPROXY-WEBRTC-QUIC-OSSH']:
            if host.inproxy_server_public_key and host.inproxy_server_obfuscation_root_secret:
                extended_config['inproxySessionPublicKey'] = host.inproxy_server_public_key
                extended_config['inproxySessionRootObfuscationSecret'] = host.inproxy_server_obfuscation_root_secret
                extended_config['tag'] = self.__get_server_tag(server)
            if server.ssh_inproxy_webrtc_port:
                extended_config['inproxySSHPort'] = int(server.ssh_inproxy_webrtc_port)
            if server.ssh_obfuscated_inproxy_webrtc_port:
                extended_config['inproxyOSSHPort'] = int(server.ssh_obfuscated_inproxy_webrtc_port)
            if server.ssh_obfuscated_quic_inproxy_webrtc_port:
                extended_config['inproxyQUICPort'] = int(server.ssh_obfuscated_quic_inproxy_webrtc_port)

        # Don't include this capability in server entries
        server_capabilities.pop('FRONTED-MEEK-BROKER')

        extended_config['capabilities'] = [capability for capability, enabled in server_capabilities.items() if enabled] if server_capabilities else []

        if host.passthrough_address is not None and len(host.passthrough_address) > 0:
            masked_capabilities = []
            for capability in extended_config['capabilities']:
                if psi_ops_deploy.server_entry_capability_supports_passthrough(capability):
                    capability += '-PASSTHROUGH-v2' if host.passthrough_version == 2 else '-PASSTHROUGH'
                masked_capabilities.append(capability)
            extended_config['capabilities'] = masked_capabilities

        if host.limit_quic_versions:
            extended_config['limitQUICVersions'] = host.limit_quic_versions

        if not host.enable_gquic:
            extended_config['capabilities'] = ['QUICv1' if capability == 'QUIC' else capability for capability in extended_config['capabilities']]

        extended_config['configurationVersion'] = server.configuration_version

        # To minimize server entry size, we now stub in minimal placeholders
        # for the legacy prefix of space-delimited field values. Only legacy
        # VPN Windows clients use these values. All tunnel-core clients still
        # expect a prefix of 5 space delimited fields when parsing server
        # entries. It is sufficient to use single character placeholders as
        # values, which will be ignored.

        prefix_ip_address = '0'
        prefix_web_server_port = '0'
        prefix_web_server_secret = '0'
        prefix_web_server_certificate = '0'

        if include_web_api_fields:
            prefix_ip_address = server.ip_address
            prefix_web_server_port = server.web_server_port
            prefix_web_server_secret = server.web_server_secret
            prefix_web_server_certificate = web_server_certificate

        # If an explicit tag is included in the server entry, the webServerSecret is not needed.
        if 'tag' in extended_config and 'webServerSecret' in extended_config:
            extended_config.pop('webServerSecret')

        encoded_server_entry = binascii.hexlify('{} {} {} {} {}'.format(
                                    prefix_ip_address,
                                    prefix_web_server_port,
                                    prefix_web_server_secret,
                                    prefix_web_server_certificate,
                                    json.dumps(extended_config)).encode()).decode()

        # The following server entries will be signed, once server_entry_signing_key_pair is initialized:
        # entries embedded in client builds; entries paved into remote and obfuscated server lists; entries
        # used in test_server; discovery entries paved into psinet for psiphond.
        #
        # The following will _not_ be signed: discovery entries issued by legacy, psi_web-based servers.

        if self.__server_entry_signing_key_pair != None:
            encoded_server_entry = self.sign_encoded_server_entry(encoded_server_entry)

        return encoded_server_entry

    def sign_encoded_server_entry(self, encoded_server_entry):
        server_entry_signer_binary = 'server-entry-signer.exe'
        if os.name == 'posix':
            server_entry_signer_binary = 'server-entry-signer'
        args = [os.path.join('.', server_entry_signer_binary), 'sign']
        env = {'SIGNER_PUBLIC_KEY': str(self.__server_entry_signing_key_pair[0]),
               'SIGNER_PRIVATE_KEY': str(self.__server_entry_signing_key_pair[1]),
               'SIGNER_SERVER_ENTRY': encoded_server_entry}
        return subprocess.Popen(args, env=env, stdout=subprocess.PIPE).communicate()[0].decode().strip()

    def __get_encoded_server_list(self, propagation_channel_id,
                                  client_ip_address_strategy_value=None, event_logger=None, discovery_date=None, test=False, include_propagation_servers=True, client_platform=None):
        if not client_ip_address_strategy_value:
            # embedded (propagation) server list
            # output all servers for propagation channel ID with no discovery date
            # NEW: include a random selection of permanent servers for greater load balancing
            permanent_server_ids = [server.id for server in self.__servers.values()
                                    if server.propagation_channel_id != propagation_channel_id
                                    and server.is_permanent]
            random.shuffle(permanent_server_ids)
            if client_platform == CLIENT_PLATFORM_WINDOWS:
                permanent_server_ids = permanent_server_ids[0:100]
            else:
                permanent_server_ids = permanent_server_ids[0:400]

            servers = [server for server in self.__servers.values()
                       if (server.propagation_channel_id == propagation_channel_id and
                           (server.is_permanent or (server.is_embedded and include_propagation_servers)))
                       or (not test and (server.id in permanent_server_ids))]
        else:
            # discovery case
            if not discovery_date:
                discovery_date = datetime.datetime.now()


            # All discovery servers that are discoverable on this day are eligable for discovery.
            # Note: use used to compartmentalize this list by propagation channel, but now we
            # do not, making more discovery servers more broadly available and feeding into
            # the following discovery strategies.

            candidate_servers = [server for server in self.__servers.values()
                                 if server.discovery_date_range is not None and
                                 server.discovery_date_range[0] <= discovery_date < server.discovery_date_range[1]]

            servers = psi_ops_discovery.select_servers(candidate_servers, client_ip_address_strategy_value)

        # optional logger (used by server to log each server IP address disclosed)
        if event_logger:
            for server in servers:
                event_logger(server.ip_address)
        return ([self.__get_encoded_server_entry(server) for server in servers],
                [server.egress_ip_address for server in servers])

    def __get_sponsor_home_pages(self, sponsor_id, region, client_platform):
        # Web server support function: fails gracefully
        if sponsor_id not in self.__sponsors:
            return []
        sponsor = self.__sponsors[sponsor_id]
        sponsor_home_pages = []
        home_pages = sponsor.home_pages
        if client_platform in (CLIENT_PLATFORM_ANDROID, CLIENT_PLATFORM_IOS):
            if sponsor.mobile_home_pages:
                home_pages = sponsor.mobile_home_pages
        # case: lookup succeeded and corresponding region home page found
        if region in home_pages:
            sponsor_home_pages = [home_page.url for home_page in home_pages[region]]
        # case: lookup failed or no corresponding region home page found --> use default
        if not sponsor_home_pages and 'None' in home_pages:
            sponsor_home_pages = [home_page.url for home_page in home_pages['None']]
        # client_region query parameter substitution
        sponsor_home_pages = [sponsor_home_page.replace('client_region=XX', 'client_region=' + region)
                                for sponsor_home_page in sponsor_home_pages]
        return sponsor_home_pages

    def _get_sponsor_page_view_regexes(self, sponsor_id):
        # Web server support function: fails gracefully
        if sponsor_id not in self.__sponsors:
            return []
        sponsor = self.__sponsors[sponsor_id]
        return sponsor.page_view_regexes

    def _get_sponsor_https_request_regexes(self, sponsor_id):
        # Web server support function: fails gracefully
        if sponsor_id not in self.__sponsors:
            return []
        sponsor = self.__sponsors[sponsor_id]
        return sponsor.https_request_regexes

    def __check_upgrade(self, platform, client_version):
        # check last version number against client version number
        # assumes versions list is in ascending version order
        if not self.__client_versions.get(platform):
            return None
        last_version = self.__client_versions[platform][-1].version
        if int(last_version) > int(client_version):
            return last_version
        return None

    def handshake(self, server_ip_address, client_ip_address_strategy_value,
                  client_region, propagation_channel_id, sponsor_id,
                  client_platform_string, client_version, event_logger=None):
        # Legacy handshake output is a series of Name:Value lines returned to
        # the client. That format will continue to be supported (old client
        # versions expect it), but the new format of a JSON-ified object will
        # also be output.

        config = {}

        # Match a client platform to client_platform_string
        platform = CLIENT_PLATFORM_WINDOWS
        if CLIENT_PLATFORM_ANDROID.lower() in client_platform_string.lower():
            platform = CLIENT_PLATFORM_ANDROID
        elif client_platform_string.startswith(CLIENT_PLATFORM_IOS):
            platform = CLIENT_PLATFORM_IOS

        if sponsor_id not in self.__sponsors and self.__default_sponsor_id and self.__default_sponsor_id in self.__sponsors:
            sponsor_id = self.__default_sponsor_id

        # Randomly choose one landing page from a set of landing pages
        # to give the client to open when connection established
        homepages = self.__get_sponsor_home_pages(sponsor_id, client_region, platform)
        random.shuffle(homepages)
        config['homepages'] = homepages

        # Tell client if an upgrade is available
        config['upgrade_client_version'] = self.__check_upgrade(platform, client_version)

        # Discovery
        # NOTE: Clients are expecting at least an empty list
        config['encoded_server_list'] = []
        if client_ip_address_strategy_value:
            config['encoded_server_list'], _ = \
                        self.__get_encoded_server_list(
                                                    propagation_channel_id,
                                                    client_ip_address_strategy_value,
                                                    event_logger=event_logger)

        # VPN relay protocol info
        # Note: The VPN PSK will be added in higher up the call stack

        # SSH relay protocol info
        #
        # SSH Session ID is a randomly generated unique ID used for
        # client-side session duration reporting
        #
        server = next(server for server in self.__servers.values()
                      if server.internal_ip_address == server_ip_address)

        config['ssh_username'] = server.ssh_username
        config['ssh_password'] = server.ssh_password
        ssh_host_key_type, config['ssh_host_key'] = server.ssh_host_key.split(' ')
        assert(ssh_host_key_type == 'ssh-rsa')
        config['ssh_session_id'] = binascii.hexlify(os.urandom(8)).decode()
        if server.ssh_port:
            config['ssh_port'] = int(server.ssh_port)
        if server.ssh_obfuscated_port:
            config['ssh_obfuscated_port'] = int(server.ssh_obfuscated_port)
            config['ssh_obfuscated_key'] = server.ssh_obfuscated_key
        if server.alternate_ssh_obfuscated_ports and not (server.capabilities['FRONTED-MEEK'] or server.capabilities['UNFRONTED-MEEK']):
            config['ssh_obfuscated_port'] = int(server.alternate_ssh_obfuscated_ports[-1])
            config['ssh_obfuscated_key'] = server.ssh_obfuscated_key

        # Give client a set of regexes indicating which pages should have individual stats
        config['page_view_regexes'] = []
        for sponsor_regex in self._get_sponsor_page_view_regexes(sponsor_id):
            config['page_view_regexes'].append({
                                                'regex': sponsor_regex.regex,
                                                'replace': sponsor_regex.replace
                                                })

        config['https_request_regexes'] = []
        for sponsor_regex in self._get_sponsor_https_request_regexes(sponsor_id):
            config['https_request_regexes'].append({
                                                'regex': sponsor_regex.regex,
                                                'replace': sponsor_regex.replace
                                                })

        # If there are speed test URLs, select one at random and return it
        if self.__speed_test_urls:
            speed_test_url = random.choice(self.__speed_test_urls)
            config['speed_test_url'] = {
                'server_address': speed_test_url.server_address,
                # For backwards-compatibility reasons, this can't be cast to int
                'server_port': speed_test_url.server_port,
                'request_path': speed_test_url.request_path
            }

        return config

    def get_host_by_provider_id(self, provider_id):
        for host in self.__hosts.values():
            if host.provider_id and host.provider_id == provider_id:
                return host

    def get_host_for_server(self, server):
        return self.__hosts[server.host_id]

    def get_hosts(self):
        return list(self.__hosts.values())

    def get_servers(self):
        return list(self.__servers.values())

    def get_servers_newer_than(self, newer_than_datetime=datetime.datetime.now()-datetime.timedelta(days=1)):
        # This only take datetime object for the time or default to 1 day ago
        # Use datetime.datetime(2024, 03, 17, 0, 30, 0, 0) to generate datetime object
        return [server for server in self.__servers.values() if [log for log in server.logs if 'created' in log][0][0] > newer_than_datetime]

    def get_propagation_channels(self):
        return list(self.__propagation_channels.values())

    def get_sponsors(self):
        return list(self.__sponsors.values())

    def __compartmentalize_data_for_host(self, host_id, is_TCS, discovery_date=datetime.datetime.now()):
        # Create a compartmentalized database with only the information needed by a particular host
        # - all propagation channels because any client may connect to servers on this host
        # - host data
        #   only region info is required for discovery
        # - servers data
        #   omit discovery servers not on this host whose discovery time period has elapsed
        #   also, omit propagation servers not on this host
        #   (not on this host --> because servers on this host still need to run, even if not discoverable)
        # - send home pages for all sponsors, but omit names, banners, campaigns
        # - send versions info for upgrades

        if is_TCS:
            return self.__compartmentalize_data_for_tcs(discovery_date)

        copy = PsiphonNetwork(initialize_plugins=False)

        for propagation_channel in self.__propagation_channels.values():
            copy.__propagation_channels[propagation_channel.id] = PropagationChannel(
                                                                    propagation_channel.id,
                                                                    '',  # Omit name
                                                                    '',  # Omit mechanism type
                                                                    '',  # Omit propagator_managed_upgrades
                                                                    '',  # Omit new server counts
                                                                    '',  # Omit new server counts
                                                                    '',  # Omit new server counts
                                                                    '',  # Omit server ages
                                                                    '',  # Omit server ages
                                                                    '')  # Omit server ages

        for host in self.__hosts.values():
            copy.__hosts[host.id] = Host(
                                        host.id,
                                        host.is_TCS,
                                        '',  # Omit: TCS_type isn't needed
                                        '',  # Omit: provider isn't needed
                                        '',  # Omit: provider_id isn't needed
                                        '',  # Omit: ip_address isn't needed
                                        '',  # Omit: ssh_port isn't needed
                                        '',  # Omit: root ssh_username isn't needed
                                        '',  # Omit: root ssh_password isn't needed
                                        '',  # Omit: ssh_host_key isn't needed
                                        '',  # Omit: stats_ssh_username isn't needed
                                        '',  # Omit: stats_ssh_password isn't needed
                                        '',  # Omit: datacenter_name isn't needed
                                        host.region,
                                        '',  # Omit: host.ipmi_ip_address,
                                        '',  # Omit: host.ipmi_username,
                                        '',  # Omit: host.ipmi_password,
                                        '',  # Omit: host.ipmi_vpn_profile_location,
                                        host.server_entry_provider_id,
                                        host.fronting_provider_id,
                                        None, # Omit: passthrough_address isn't needed
                                        None, # Omit: passthrough_version isn't needed
                                        None, # Omit: enable_gquic isn't needed
                                        host.limit_quic_versions,
                                        host.meek_server_port,
                                        host.meek_server_obfuscated_key,
                                        host.meek_server_fronting_domain,
                                        host.meek_server_fronting_host,
                                        host.alternate_meek_server_fronting_hosts,
                                        host.meek_cookie_encryption_public_key,
                                        '',  # Omit: meek_cookie_encryption_private_key isn't needed
                                        host.tactics_request_public_key,
                                        '', # Omit: tactics_request_private_key isn't needed
                                        host.tactics_request_obfuscated_key,
                                        None, # Omit: host.inproxy_broker_session_private_key
                                        None, # Omit: host.inproxy_broker_public_key
                                        None, # Omit: host.inproxy_broker_obfuscation_root_secret
                                        None, # Omit: host.inproxy_server_session_private_key
                                        None, # Omit: host.inproxy_server_public_key
                                        None, # Omit: host.inproxy_server_obfuscation_root_secret
                                        None, # Omit: host.is_inproxy
                                        None, # Omit: host.inproxy_proxy_session_private_key
                                        None, # Omit: host.inproxy_proxy_public_key
                                        None # Omit: run_packet_manipulator isn't needed
                                        )

        for server in self.__servers.values():
            if ((server.discovery_date_range and server.host_id != host_id and server.discovery_date_range[1] <= discovery_date) or
                (not server.discovery_date_range and server.host_id != host_id)):
                continue

            copy.__servers[server.id] = Server(
                                                server.id,
                                                server.host_id,
                                                server.ip_address,
                                                server.egress_ip_address,
                                                server.internal_ip_address,
                                                server.propagation_channel_id,
                                                server.is_embedded,
                                                server.is_permanent,
                                                server.discovery_date_range,
                                                server.capabilities,
                                                server.web_server_port,
                                                server.web_server_secret,
                                                server.web_server_certificate,
                                                server.web_server_private_key,
                                                server.ssh_port,
                                                server.ssh_username,
                                                server.ssh_password,
                                                server.ssh_host_key,
                                                None,
                                                server.ssh_obfuscated_port,
                                                server.ssh_obfuscated_quic_port,
                                                server.ssh_obfuscated_tls_port,
                                                server.ssh_obfuscated_shadowsocks_port,
                                                server.ssh_obfuscated_tapdance_port,
                                                server.ssh_obfuscated_conjure_port,
                                                server.ssh_inproxy_webrtc_port,
                                                server.ssh_obfuscated_inproxy_webrtc_port,
                                                server.ssh_obfuscated_quic_inproxy_webrtc_port,
                                                server.ssh_obfuscated_key,
                                                server.shadowsocks_key,
                                                server.alternate_ssh_obfuscated_ports,
                                                None,
                                                None,
                                                server.configuration_version)

        for sponsor in self.__sponsors.values():
            sponsor_data = sponsor
            if sponsor.use_data_from_sponsor_id:
                sponsor_data = self.__sponsors[sponsor.use_data_from_sponsor_id]
            copy_sponsor = Sponsor(
                                sponsor.id,
                                '',  # Omit name
                                '',  # Omit banner
                                None,  # Omit website_banner
                                None,  # Omit website_banner_link
                                {},
                                {},
                                {},
                                [],  # Omit campaigns
                                [],
                                [])
            for region, home_pages in sponsor_data.home_pages.items():
                copy_sponsor.home_pages[region] = []
                for home_page in home_pages:
                    copy_sponsor.home_pages[region].append(SponsorHomePage(
                                                             home_page.region,
                                                             home_page.url))
            for region, mobile_home_pages in sponsor_data.mobile_home_pages.items():
                copy_sponsor.mobile_home_pages[region] = []
                for mobile_home_page in mobile_home_pages:
                    copy_sponsor.mobile_home_pages[region].append(SponsorHomePage(
                                                             mobile_home_page.region,
                                                             mobile_home_page.url))
            for page_view_regex in sponsor_data.page_view_regexes:
                copy_sponsor.page_view_regexes.append(SponsorRegex(
                                                             page_view_regex.regex,
                                                             page_view_regex.replace))
            # global_https_request_regexes have top priority
            for https_request_regex in self.__global_https_request_regexes + sponsor_data.https_request_regexes:
                copy_sponsor.https_request_regexes.append(SponsorRegex(
                                                             https_request_regex.regex,
                                                             https_request_regex.replace))
            copy.__sponsors[copy_sponsor.id] = copy_sponsor

        for platform in self.__client_versions:
            for client_version in self.__client_versions[platform]:
                copy.__client_versions[platform].append(ClientVersion(
                                                client_version.version,
                                                ''))  # Omit description

        for speed_test_url in self.__speed_test_urls:
            copy.__speed_test_urls.append(
                SpeedTestURL(
                    speed_test_url.server_address,
                    speed_test_url.server_port,
                    speed_test_url.request_path))

        copy.__default_sponsor_id = self.__default_sponsor_id

        return jsonpickle.encode(copy)

    def __get_server_tag(self, server):
        return base64.b64encode(hmac.new(
            str(server.web_server_secret).encode(),
            msg=str(server.ip_address).encode(),
            digestmod=hashlib.sha256).digest()).decode()

    def __json_serializer(self, obj):
        # JSON serializer for datetime objects
        # to be consumed by psiphond
        if isinstance(obj, datetime.datetime):
            # psiphond json deserialization expects RFC 3339 format
            timestamp = obj.isoformat()
            if obj.tzinfo == None:
                timestamp += 'Z'
            return timestamp
        if isinstance(obj, set):
            return list(obj)
        else:
            # Handle psi_utils.recordtype() object
            # Host, Server, SponsorHomePage, ...
            return obj.todict()

    def __compartmentalize_data_for_db(self):
        psinet_copy = copy.deepcopy(self)
        psinet_copy.__deleted_hosts.clear()
        psinet_copy.__deleted_servers.clear()
        psinet_copy.__paused_hosts.clear()
        psinet_copy.__paused_servers.clear()
        psinet_copy.__hosts_to_remove_from_providers.clear()
        return psinet_copy

    def __compartmentalize_data_for_tcs(self, discovery_date=datetime.datetime.now()):
        # Create a compartmentalized database for tunnel-core-server with only the information needed by a particular host
        # - all propagation channels because any client may connect to servers on this host
        # - host data
        #   only region info is required for discovery
        # - servers data
        #   only include discovery servers whose discovery time period has not elapsed
        #   NOTE that TCS only uses psinet for discovery. Unlike legacy servers,
        #   TCS does not require its own server records in psinet.
        # - send home pages for all sponsors, but omit names, banners, campaigns
        # - send versions info for upgrades

        copy = PsiphonNetwork(initialize_plugins=False)

        for propagation_channel in self.__propagation_channels.values():
            copy.__propagation_channels[propagation_channel.id] = PropagationChannel(
                                                                    propagation_channel.id,
                                                                    '',  # Omit name
                                                                    '',  # Omit mechanism type
                                                                    '',  # Omit propagator_managed_upgrades
                                                                    '',  # Omit new server counts
                                                                    '',  # Omit new server counts
                                                                    '',  # Omit new server counts
                                                                    '',  # Omit server ages
                                                                    '',  # Omit server ages
                                                                    '')  # Omit server ages

        for sponsor in self.__sponsors.values():
            sponsor_data = sponsor
            if sponsor.use_data_from_sponsor_id:
                sponsor_data = self.__sponsors[sponsor.use_data_from_sponsor_id]
            copy_sponsor = Sponsor(
                                sponsor.id,
                                '',  # Omit name
                                '',  # Omit banner
                                None,  # Omit website_banner
                                None,  # Omit website_banner_link
                                {},
                                {},
                                {},
                                [],  # Omit campaigns
                                [],
                                [])
            for region, home_pages in sponsor_data.home_pages.items():
                copy_sponsor.home_pages[region] = []
                for home_page in home_pages:
                    copy_sponsor.home_pages[region].append(SponsorHomePage(
                                                             home_page.region,
                                                             home_page.url))
            for region, mobile_home_pages in sponsor_data.mobile_home_pages.items():
                copy_sponsor.mobile_home_pages[region] = []
                for mobile_home_page in mobile_home_pages:
                    copy_sponsor.mobile_home_pages[region].append(SponsorHomePage(
                                                             mobile_home_page.region,
                                                             mobile_home_page.url))
            for alert_reason, alert_action_urls in sponsor_data.alert_action_urls.items():
                copy_sponsor.alert_action_urls[alert_reason] = []
                for alert_action_url in alert_action_urls:
                    copy_sponsor.alert_action_urls[alert_reason].append(alert_action_url)
            for page_view_regex in sponsor_data.page_view_regexes:
                copy_sponsor.page_view_regexes.append(SponsorRegex(
                                                             page_view_regex.regex,
                                                             page_view_regex.replace))
            # global_https_request_regexes have top priority
            for https_request_regex in self.__global_https_request_regexes + sponsor_data.https_request_regexes:
                copy_sponsor.https_request_regexes.append(SponsorRegex(
                                                             https_request_regex.regex,
                                                             https_request_regex.replace))
            copy.__sponsors[copy_sponsor.id] = copy_sponsor.todict()

        for platform in self.__client_versions:
            for client_version in self.__client_versions[platform]:
                copy.__client_versions[platform].append(ClientVersion(
                                                client_version.version,
                                                ''))  # Omit description

        valid_server_entry_tags = {}
        for server in self.__servers.values():
            tag = self.__get_server_tag(server)
            valid_server_entry_tags[tag] = True

        discovery_servers = []
        for server in self.__servers.values():
            if server.discovery_date_range and server.discovery_date_range[1] > discovery_date:
                discovery_server = {
                    "discovery_date_range": [server.discovery_date_range[0], server.discovery_date_range[1]],
                    "encoded_server_entry": self.__get_encoded_server_entry(server)
                }
                discovery_servers.append(discovery_server)

        return json.dumps({
            "client_versions": copy.__client_versions,
            "valid_server_entry_tags": valid_server_entry_tags,
            "discovery_servers": discovery_servers,
            "sponsors": copy.__sponsors,
            "default_sponsor_id": self.__default_sponsor_id,
            "default_alert_action_urls": self.__default_alert_action_urls
        }, default=self.__json_serializer)

    def __get_own_encoded_server_entries_for_host(self, host_id):
        own_encoded_server_entries = {}
        for server in self.__servers.values():
            if server.host_id == host_id:
                own_encoded_server_entries[self.__get_server_tag(server)] = self.__get_encoded_server_entry(server)
        return own_encoded_server_entries

    def __compartmentalize_data_for_devops_server(self):
        # The database is for DevOps and used by Nagios for testing and monitoring
        # DevOps people who needs to be able to connect to all hosts through SSH

        copy = PsiphonNetwork(initialize_plugins=False)

        for host in self.__hosts.values():
            copy.__hosts[host.id] = Host(
                                            host.id,
                                            host.is_TCS,
                                            host.TCS_type,
                                            host.provider,
                                            host.provider_id,
                                            host.ip_address,
                                            host.ssh_port,
                                            host.ssh_username,
                                            host.ssh_password,
                                            host.ssh_host_key,
                                            host.stats_ssh_username,
                                            host.stats_ssh_password,
                                            host.datacenter_name,
                                            host.region,
                                            host.ipmi_ip_address,
                                            host.ipmi_username,
                                            host.ipmi_password,
                                            host.ipmi_vpn_profile_location,
                                            host.server_entry_provider_id,
                                            host.fronting_provider_id,
                                            host.passthrough_address,
                                            host.passthrough_version,
                                            host.enable_gquic,
                                            host.limit_quic_versions,
                                            host.meek_server_port,
                                            host.meek_server_obfuscated_key,
                                            host.meek_server_fronting_domain,
                                            host.meek_server_fronting_host,
                                            host.alternate_meek_server_fronting_hosts,
                                            host.meek_cookie_encryption_public_key,
                                            '',  # Omit: meek_cookie_encryption_private_key
                                            '', '', '', # Omit: tactics fields
                                            None, # Omit: host.inproxy_broker_session_private_key
                                            None, # Omit: host.inproxy_broker_public_key
                                            None, # Omit: host.inproxy_broker_obfuscation_root_secret
                                            None, # Omit: host.inproxy_server_session_private_key isn't needed
                                            host.inproxy_server_public_key,
                                            host.inproxy_server_obfuscation_root_secret,
                                            host.is_inproxy,
                                            None, # Omit: host.inproxy_proxy_session_private_key
                                            None, # Omit: host.inproxy_proxy_public_key
                                            host.run_packet_manipulator
                                            )
            copy.__hosts[host.id].logs = host.logs

        for server in self.__servers.values():
            copy.__servers[server.id] = Server(
                                            server.id,
                                            server.host_id,
                                            server.ip_address,
                                            server.egress_ip_address,
                                            '',   # Omit: server.internal_ip_address,
                                            '',   # Omit: propagation_channel_id
                                            '',   # Omit: server.is_embedded,
                                            '',   # Omit: server.is_permanent,
                                            '',   # Omit: server.discovery_date_range,
                                            server.capabilities,
                                            server.web_server_port,
                                            server.web_server_secret,
                                            server.web_server_certificate,
                                            None, # Omit: server.web_server_private_key
                                            server.ssh_port,
                                            server.ssh_username,
                                            server.ssh_password,
                                            server.ssh_host_key,
                                            None, # Omit: server.TCS_ssh_private_key
                                            server.ssh_obfuscated_port,
                                            server.ssh_obfuscated_quic_port,
                                            server.ssh_obfuscated_tls_port,
                                            server.ssh_obfuscated_shadowsocks_port,
                                            server.ssh_obfuscated_tapdance_port,
                                            server.ssh_obfuscated_conjure_port,
                                            server.ssh_inproxy_webrtc_port,
                                            server.ssh_obfuscated_inproxy_webrtc_port,
                                            server.ssh_obfuscated_quic_inproxy_webrtc_port,
                                            server.ssh_obfuscated_key,
                                            server.shadowsocks_key,
                                            server.alternate_ssh_obfuscated_ports)
                                            # Omit: propagation, web server, ssh info, version
            copy.__servers[server.id].logs = server.logs

        for deleted_server in self.__deleted_servers.values():
            copy.__deleted_servers[deleted_server.id] = Server(
                                            deleted_server.id,
                                            deleted_server.host_id,
                                            deleted_server.ip_address,
                                            None,
                                            '', # Omit: deleted_server.internal_ip_address,
                                            None,
                                            '', # Omit: deleted_server.is_embedded,
                                            '', # Omit: deleted_server.is_permanent,
                                            '', # Omit: deleted_server.discovery_date_range,
                                            deleted_server.capabilities)
                                            # Omit: propagation, web server, ssh info, version
            copy.__deleted_servers[deleted_server.id].logs = deleted_server.logs

        for propagation_channel in self.__propagation_channels.values():
            copy.__propagation_channels[propagation_channel.id] = PropagationChannel(
                                        propagation_channel.id,
                                        propagation_channel.name,
                                        [],  # Omit mechanism info
                                        '',  # Omit propagator_managed_upgrades
                                        '',  # Omit new server counts
                                        '',  # Omit new server counts
                                        '',  # Omit new server counts
                                        '',  # Omit server ages
                                        '',  # Omit server ages
                                        '')  # Omit server ages

        for k,addresses in self.__alternate_meek_fronting_addresses.items():
            copy.__alternate_meek_fronting_addresses[k] = set()
            for address in addresses:
                copy.__alternate_meek_fronting_addresses[k].add(address)

        for k,regex in self.__alternate_meek_fronting_addresses_regex.items():
            copy.__alternate_meek_fronting_addresses_regex[k] = regex

        for k,v in self.__meek_fronting_disable_SNI.items():
            copy.__meek_fronting_disable_SNI[k] = v

        copy.__routes_signing_public_key = self.__split_tunnel_signature_public_key()

        for alias,id in self.__server_entry_provider_id_aliases.items():
            copy.__server_entry_provider_id_aliases[alias] = id

        for alias,id in self.__fronting_provider_id_aliases.items():
            copy.__fronting_provider_id_aliases[alias] = id

        for provider in providers:
            vars(copy)["_PsiphonNetwork__{}_account".format(provider.lower())] = vars(self)["_PsiphonNetwork__{}_account".format(provider.lower())]

        return jsonpickle.encode(copy)

    def __compartmentalize_data_for_stats_server(self):
        # The stats server needs to be able to connect to all hosts and needs
        # the information to replace server IPs with server IDs, sponsor IDs
        # with names and propagation IDs with names

        copy = PsiphonNetwork(initialize_plugins=False)

        for host in self.__hosts.values():
            copy.__hosts[host.id] = Host(
                                            host.id,
                                            host.is_TCS,
                                            '',  # Omit: host.TCS_type,
                                            host.provider,
                                            '',  # Omit: provider id isn't needed
                                            host.ip_address,
                                            host.ssh_port,
                                            '',  # Omit: root ssh username
                                            '',  # Omit: root ssh password
                                            host.ssh_host_key,
                                            host.stats_ssh_username,
                                            host.stats_ssh_password,
                                            host.datacenter_name,
                                            host.region,
                                            '',  # Omit: host.ipmi_ip_address,
                                            '',  # Omit: host.ipmi_username,
                                            '',  # Omit: host.ipmi_password,
                                            '',  # Omit: host.ipmi_vpn_profile_location,
                                            host.server_entry_provider_id,
                                            host.fronting_provider_id,
                                            None, # Omit: passthrough_address
                                            None, # Omit: passthrough_version
                                            None, # Omit: enable_gquic
                                            None, # Omit: limit_quic_versions
                                            host.meek_server_port,
                                            '',  # Omit: host.meek_server_obfuscated_key,
                                            '',  # Omit: host.meek_server_fronting_domain,
                                            '',  # Omit: host.meek_server_fronting_host,
                                            [],  # Omit: alternate_meek_server_fronting_hosts
                                            '',  # Omit: meek_cookie_encryption_public_key
                                            '',  # Omit: meek_cookie_encryption_private_key
                                            '', '', '', # Omit: tactics fields
                                            None, # Omit: host.inproxy_broker_session_private_key
                                            None, # Omit: host.inproxy_broker_public_key
                                            None, # Omit: host.inproxy_broker_obfuscation_root_secret
                                            None, # Omit: host.inproxy_server_session_private_key
                                            None, # Omit: host.inproxy_server_public_key
                                            None, # Omit: host.inproxy_server_obfuscation_root_secret
                                            host.is_inproxy,
                                            None, # Omit: host.inproxy_proxy_session_private_key
                                            None, # Omit: host.inproxy_proxy_public_key
                                            host.run_packet_manipulator
                                            )
            copy.__hosts[host.id].logs = host.logs

        for server in self.__servers.values():
            copy.__servers[server.id] = Server(
                                            server.id,
                                            server.host_id,
                                            server.ip_address,
                                            None, # Omit: egress_ip_address
                                            '',   # Omit: server.internal_ip_address,
                                            server.propagation_channel_id,
                                            server.is_embedded,
                                            server.is_permanent,
                                            server.discovery_date_range,
                                            server.capabilities)
                                            # Omit: propagation, web server, ssh info, version
            copy.__servers[server.id].osl_discovery_date_range = server.osl_discovery_date_range
            copy.__servers[server.id].logs = server.logs

        for deleted_server in self.__deleted_servers.values():
            copy.__deleted_servers[deleted_server.id] = Server(
                                            deleted_server.id,
                                            deleted_server.host_id,
                                            deleted_server.ip_address,
                                            None,
                                            '', # Omit: deleted_server.internal_ip_address,
                                            None,
                                            '', # Omit: deleted_server.is_embedded,
                                            '', # Omit: deleted_server.is_permanent,
                                            '', # Omit: deleted_server.discovery_date_range,
                                            deleted_server.capabilities)
                                            # Omit: propagation, web server, ssh info, version
            copy.__deleted_servers[deleted_server.id].logs = deleted_server.logs

        for propagation_channel in self.__propagation_channels.values():
            copy.__propagation_channels[propagation_channel.id] = PropagationChannel(
                                        propagation_channel.id,
                                        propagation_channel.name,
                                        [],  # Omit mechanism info
                                        '',  # Omit propagator_managed_upgrades
                                        '',  # Omit new server counts
                                        '',  # Omit new server counts
                                        '',  # Omit new server counts
                                        '',  # Omit server ages
                                        '',  # Omit server ages
                                        '')  # Omit server ages

        for sponsor in self.__sponsors.values():
            copy.__sponsors[sponsor.id] = Sponsor(
                                        sponsor.id,
                                        sponsor.name,
                                        '',     # omit banner
                                        None,   # omit website_banner
                                        None,   # omit website_banner_link
                                        {},     # omit home_pages
                                        {},     # omit mobile_home_pages
                                        {},     # omit alert_action_urls
                                        sponsor.campaigns,
                                        [],     # omit page_view_regexes
                                        [])     # omit https_request_regexes

        for alias,id in self.__server_entry_provider_id_aliases.items():
            copy.__server_entry_provider_id_aliases[alias] = id

        for alias,id in self.__fronting_provider_id_aliases.items():
            copy.__fronting_provider_id_aliases[alias] = id

        return jsonpickle.encode(copy)

    def run_command_on_host(self, host, command, muted=False):
        if type(host) == str:
            host = self.__hosts[host]
        ssh = psi_ssh.SSH(
                host.ip_address, host.ssh_port,
                host.ssh_username, host.ssh_password,
                host.ssh_host_key)
        ssh_output = ssh.exec_command(command, muted)
        ssh.close()
        return ssh_output

    def run_command_on_hosts(self, command):

        @psi_ops_deploy.retry_decorator_returning_exception
        def do_run_command_on_host(host):
            self.run_command_on_host(host, command)

        psi_ops_deploy.run_in_parallel(20, do_run_command_on_host, self.__hosts.values())

    def copy_file_from_host(self, host, remote_source_filename, local_destination_filename):
        ssh = psi_ssh.SSH(
                host.ip_address, host.ssh_port,
                host.ssh_username, host.ssh_password,
                host.ssh_host_key)

        ssh.get_file(remote_source_filename, local_destination_filename)

    def copy_file_to_host(self, host, source_filename, dest_filename):
        ssh = psi_ssh.SSH(
                host.ip_address, host.ssh_port,
                host.ssh_username, host.ssh_password,
                host.ssh_host_key)

        ssh.put_file(source_filename, dest_filename)

    def copy_file_to_hosts(self, source_filename, dest_filename):

        @psi_ops_deploy.retry_decorator_returning_exception
        def do_copy_file_to_host(host):
            self.copy_file_to_host(host, source_filename, dest_filename)

        psi_ops_deploy.run_in_parallel(50, do_copy_file_to_host, self.__hosts.values())

    def swap_host_ip_address(self, host, new_ip_address):
        assert(self.is_locked)
        if type(host) == str:
            host = self.__hosts[host]
        server = [s for s in self.get_servers() if s.host_id == host.id][0]
        try:
            host.ip_address = new_ip_address
            server.ip_address = new_ip_address
            server.egress_ip_address = new_ip_address
            server.internal_ip_address = new_ip_address
            self.reinstall_host(host.id)
        except:
            pass

    def restore_deleted_host(self, host_id):
        assert(self.is_locked)
        try:
            deleted_host = [host for host in self.__deleted_hosts if host.id == host_id][0]
            deleted_server = [server for server in self.__deleted_servers.values() if server.host_id == host_id][0]

            # Add Restored log
            deleted_host.log('restored')
            deleted_server.log('restored')

            # Clean up old Deleted log
            for log in copy.copy(deleted_host.logs):
                if 'deleted' in log[1]:
                    deleted_host.logs.remove(log)
            for log in copy.copy(deleted_server.logs):
                if 'deleted' in log[1]:
                    deleted_server.logs.remove(log)

            self.__hosts[deleted_host.id] = deleted_host
            self.__deleted_hosts.remove(deleted_host)
            self.__servers[deleted_server.id] = self.__deleted_servers.pop(deleted_server.id)
        except:
            pass


    def __test_server(self, server, test_cases, version, test_propagation_channel_id, executable_path):

        host = self.__hosts[server.host_id]
        egress_ip_addresses = list(set([server.egress_ip_address] +
                                        [s.ip_address for s in self.get_servers() if s.host_id == host.id] +
                                        [host.ip_address]))

        if sys.platform in ['win32', 'cygwin']:
            return psi_ops_test_windows.test_server(
                                    server,
                                    self.__hosts[server.host_id],
                                    self.__get_encoded_server_entry(server),
                                    self.__server_entry_signing_key_pair[0],
                                    self.__split_tunnel_url_format(),
                                    self.__split_tunnel_signature_public_key(),
                                    self.__split_tunnel_dns_server(),
                                    version,
                                    egress_ip_addresses,
                                    test_propagation_channel_id,
                                    test_cases,
                                    executable_path)
        else:
            return psi_ops_test_tunnel_core.test_server(
                                    server,
                                    self.__hosts[server.host_id],
                                    self.__get_encoded_server_entry(server),
                                    self.__split_tunnel_url_format(),
                                    self.__split_tunnel_signature_public_key(),
                                    self.__split_tunnel_dns_server(),
                                    egress_ip_addresses,
                                    test_propagation_channel_id,
                                    test_sponsor_id='0000000000000000',
                                    client_platform='',
                                    client_version='',
                                    use_indistinguishable_tls=True,
                                    test_cases=test_cases,
                                    executable_path=os.path.join(os.path.abspath('.'), 'secrets', 'tunnel-core', 'psiphon-tunnel-core'),
                                    config_file=os.path.join(os.path.abspath('.'), 'secrets', 'tunnel-core', 'psiphon-tunnel-core.config'))

    def __test_servers(self, servers, test_cases, build_with_embedded_servers=False):
        results = {}
        passes = 0
        failures = 0
        servers_with_errors = set()

        test_propagation_channel = None
        try:
            test_propagation_channel = self.get_propagation_channel_by_name('Testing')
        except:
            pass
        test_propagation_channel_id = test_propagation_channel.id if test_propagation_channel else '00'

        version = self.__client_versions[CLIENT_PLATFORM_WINDOWS][-1].version if self.__client_versions[CLIENT_PLATFORM_WINDOWS] else 0  # This uses the Windows client

        executable_path = None
        # We will need a build if no test_cases are specified (run all tests) or if at least one of the following are requested
        if ((not build_with_embedded_servers) and
            ((True in [server.capabilities['VPN'] for server in servers])
            and (not test_cases or set(test_cases).intersection(set(['VPN']))))):
            executable_path = psi_ops_build_windows.build_client(
                                    test_propagation_channel_id,
                                    '0000000000000000', # sponsor_id
                                    None,       # banner
                                    [],         # encoded_server_list
                                    '',         # remote_server_list_signature_public_key
                                    ('','','','',''), # remote_server_list_url_split
                                    ('[{}]'), # remote_server_list_urls_json
                                    '', # OSL_root_url_split
                                    ('[{}]'), # OSL_root_urls_json
                                    None,       # server_entry_signature_public_key
                                    None,       # server_entry_exchange_obfuscation_key
                                    '',         # feedback_encryption_public_key
                                    '',         # feedback_upload_server
                                    '',         # feedback_upload_path
                                    '',         # feedback_upload_server_headers
                                    '',         # feedback_upload_urls_json
                                    '',         # info_link_url
                                    '',         # upgrade_signature_public_key
                                    ('','','','',''), # upgrade_url_split
                                    ('[{}]'), #upgrade_urls_json
                                    '',         # get_new_version_url
                                    '',         # get_new_version_email
                                    '',         # faq_url
                                    '',         # privacy_policy_url
                                    self.__split_tunnel_url_format(),
                                    self.__split_tunnel_signature_public_key(),
                                    self.__split_tunnel_dns_server(),
                                    version,
                                    False,      # propagator_managed_upgrades
                                    '',         # additional_parameters
                                    False)      # test

        for server in servers:
            result = self.__test_server(server, test_cases, version, test_propagation_channel_id, executable_path)
            results[server.id] = result
            for test_result in result.values():
                if 'FAIL' in test_result:
                    servers_with_errors.add(server.id)
                    break
        # One final pass to re-test servers that failed
        for server_id in servers_with_errors:
            server = self.__servers[server_id]
            result = self.__test_server(server, test_cases, version, test_propagation_channel_id, executable_path)
            results[server.id] = result
        # Process results
        servers_with_errors.clear()
        for server_id, result in results.items():
            for test_result in result.values():
                if 'FAIL' in test_result:
                    failures += 1
                    servers_with_errors.add(server_id)
                else:
                    passes += 1
            if server_id in servers_with_errors:
                pprint.pprint((server_id, result), stream=sys.stderr)
            else:
                pprint.pprint((server_id, result))
        sys.stderr.write('servers tested:      %d\n' % (len(servers),))
        sys.stderr.write('servers with errors: %d\n' % (len(servers_with_errors),))
        sys.stderr.write('tests passed:        %d\n' % (passes,))
        sys.stderr.write('tests failed:        %d\n' % (failures,))
        sys.stderr.write('SUCCESS\n' if failures == 0 else 'FAIL\n')
        assert(failures == 0)

    def test_server(self, server_id, test_cases=None, build_with_embedded_servers=False):
        if not server_id in self.__servers:
            print('Server "%s" not found' % (server_id,))
        elif self.__servers[server_id].propagation_channel_id == None:
            print('Server "%s" does not have a propagation channel id' % (server_id,))
        else:
            servers = [self.__servers[server_id]]
            self.__test_servers(servers, test_cases, build_with_embedded_servers)

    def test_host(self, host_id, test_cases=None):
        if not host_id in self.__hosts:
            print('Host "%s" not found' % (host_id,))
        else:
            servers = [server for server in self.__servers.values() if server.host_id == host_id and server.propagation_channel_id != None]
            self.__test_servers(servers, test_cases)

    def test_propagation_channel(self, propagation_channel_name, test_cases=None):
        propagation_channel = self.get_propagation_channel_by_name(propagation_channel_name)
        servers = [server for server in self.__servers.values() if server.propagation_channel_id == propagation_channel.id]
        self.__test_servers(servers, test_cases)

    def test_sponsor(self, sponsor_name, test_cases=None):
        sponsor = self.get_sponsor_by_name(sponsor_name)
        propagation_channel_ids = set()
        for campaign in sponsor.campaigns:
            propagation_channel_ids.add(campaign.propagation_channel_id)
        servers = [server for server in self.__servers.values()
                   if server.propagation_channel_id in propagation_channel_ids]
        self.__test_servers(servers, test_cases)

    def test_servers(self, test_cases=None):
        servers = [server for server in self.__servers.values() if server.propagation_channel_id != None]
        self.__test_servers(servers, test_cases)

    def server_distribution(self):
        users_on_host = {}
        total_users = 0
        for host in self.get_hosts():
            user_count = self.__count_users_on_host(host.id)
            total_users += user_count
            users_on_host[host.id] = user_count
        sorted_users_on_host = sorted(users_on_host.items(), key=operator.itemgetter(1))
        print('Total users: %d\n' % (total_users,))
        for host_user_count in sorted_users_on_host:
            print(host_user_count[1])

    def save(self):
        assert(self.is_locked)
        print('saving...')
        super(PsiphonNetwork, self).save()

    def reload(self):
        print('reloading...')
        self = super(PsiphonNetwork, self).load(self.is_locked)
        self.show_status()


def unit_test():
    psinet = PsiphonNetwork()
    psinet.add_propagation_channel('email-channel', ['email-autoresponder'])
    psinet.add_sponsor('sponsor1')
    psinet.set_sponsor_home_page('sponsor1', 'CA', 'http://psiphon.ca')
    psinet.add_sponsor_email_campaign('sponsor1', 'email-channel', 'get@psiphon.ca')
    psinet.set_sponsor_page_view_regex('sponsor1', r'^http://psiphon\.ca', r'$&')
    psinet.set_sponsor_page_view_regex('sponsor1', r'^http://psiphon\.ca/', r'$&')
    psinet.remove_sponsor_page_view_regex('sponsor1', r'^http://psiphon\.ca/')
    psinet.set_sponsor_https_request_regex('sponsor1', r'^http://psiphon\.ca', r'$&')
    psinet.set_sponsor_https_request_regex('sponsor1', r'^http://psiphon\.ca/', r'$&')
    psinet.remove_sponsor_https_request_regex('sponsor1', r'^http://psiphon\.ca/')
    psinet.show_status(verbose=True)


def create():
    # Create a new network object and persist it
    psinet = PsiphonNetwork()
    psinet.is_locked = True
    psinet.save()
    psinet.release()


def interact(lock):
    # Load an existing network object, interact with it, then save changes
    print('loading...')
    psinet = PsiphonNetwork.load(lock)
    psinet.show_status()
    import code
    try:
        code.interact(
                'Psiphon 3 Console ' +
                '(Python Version: {}.{}.{})\n'.format(sys.version_info.major, sys.version_info.minor, sys.version_info.micro) +
                '-----------------\n' +
                ('%s mode\n' % ('EDIT' if lock else 'READ-ONLY',)) +
                'Interact with the \'psinet\' object...\n',
                local=locals())
    except SystemExit as e:
        if lock:
            psinet.release()
        raise


def edit():
    interact(lock=True)


def view():
    interact(lock=False)


def test(tests):
    psinet = PsiphonNetwork.load(lock=False)
    psinet.show_status()
    psinet.test_servers(tests)


def update_external_signed_routes():
    psinet = PsiphonNetwork.load(lock=False)
    psinet.update_external_signed_routes()


def prune_all_propagation_channels():
    psinet = PsiphonNetwork.load(lock=True)
    psinet.show_status()
    try:
        propagation_channels = psinet._PsiphonNetwork__propagation_channels.values()
        for propagation_channel in propagation_channels:
            number_removed, number_disabled = psinet.prune_propagation_channel_servers(propagation_channel.name)
            sys.stderr.write('Pruned %d servers from %s\n' % (number_removed, propagation_channel.name))
            sys.stderr.write('Disabled %d servers from %s\n' % (number_disabled, propagation_channel.name))
        # NEW: deploy() is called by another process
        #psinet.deploy()
    finally:
        # Attempt to update the stats db immediately if required
        try:
            psinet.deploy_stats_config_if_required()
        except:
            pass
        psinet.show_status()
        psinet.release()


def replace_propagation_channel_servers(propagation_channel_name):
    psinet = PsiphonNetwork.load(lock=True)
    psinet.show_status()
    try:
        psinet.replace_propagation_channel_servers(propagation_channel_name)
    finally:
        # Attempt to update the stats db immediately
        try:
            psinet.push_stats_config()
            psinet.push_devops_config()
            psinet.push_db_config()
        except:
            pass
        psinet.show_status()
        psinet.release()


def run_deploy():
    psinet = PsiphonNetwork.load(lock=True)
    psinet.show_status()
    try:
        psinet.deploy()
    finally:
        psinet.show_status()
        psinet.release()


def find_orphans():
    psinet = PsiphonNetwork.load(lock=False)
    psinet.find_orphans()


if __name__ == "__main__":
    parser = optparse.OptionParser('usage: %prog [options]')
    parser.add_option("-r", "--read-only", dest="readonly", action="store_true",
                      help="don't lock the network object")
    parser.add_option("-t", "--test", dest="test", action="append",
                      choices=('handshake', 'VPN', 'SSH', 'OSSH', 'QUIC-OSSH', 'TLS-OSSH', 'FRONTED-MEEK-OSSH', 'FRONTED-MEEK-HTTP-OSSH', 'FRONTED-MEEK-QUIC-OSSH', 'UNFRONTED-MEEK-OSSH', 'UNFRONTED-MEEK-HTTPS-OSSH', 'UNFRONTED-MEEK-SESSION-TICKET-OSSH', 'SHADOWSOCKS-OSSH', 'TAPDANCE-OSSH', 'CONJURE-OSSH', 'INPROXY-WEBRTC-SSH', 'INPROXY-WEBRTC-OSSH', 'INPROXY-WEBRTC-QUIC-OSSH'),
                      help="specify once for each of: handshake, VPN, SSH, OSSH, QUIC-OSSH, TLS-OSSH, FRONTED-MEEK-OSSH, FRONTED-MEEK-HTTP-OSSH, FRONTED-MEEK-QUIC-OSSH, UNFRONTED-MEEK-OSSH, UNFRONTED-MEEK-HTTPS-OSSH, UNFRONTED-MEEK-SESSION-TICKET-OSSH, SHADOWSOCKS-OSSH, TAPDANCE-OSSH, CONJURE-OSSH, INPROXY-WEBRTC-SSH, INPROXY-WEBRTC-OSSH, INPROXY-WEBRTC-QUIC-OSSH")
    parser.add_option("-u", "--update-routes", dest="updateroutes", action="store_true",
                      help="update external signed routes files")
    parser.add_option("-d", "--deploy", dest="deploy", action="store_true",
                      help="run deploy")
    parser.add_option("-p", "--prune", dest="prune", action="store_true",
                      help="prune all propagation channels")
    parser.add_option("-n", "--new-servers", dest="channel", action="store", type="string",
                      help="create new servers for this propagation channel")
    parser.add_option("-o", "--orphans", dest="orphans", action="store_true",
                      help="find VPSes that are not in psinet")
    (options, _) = parser.parse_args()
    if options.orphans:
        find_orphans()
    elif options.channel:
        replace_propagation_channel_servers(options.channel)
    elif options.prune:
        prune_all_propagation_channels()
    elif options.deploy:
        run_deploy()
    elif options.updateroutes:
        update_external_signed_routes()
    elif options.test:
        test(options.test)
    elif options.readonly:
        view()
    else:
        edit()<|MERGE_RESOLUTION|>--- conflicted
+++ resolved
@@ -950,10 +950,6 @@
                 host.ipmi_vpn_profile_location = None
             self.version = '0.71'
         if cmp(parse_version(self.version), parse_version('0.72')) < 0:
-<<<<<<< HEAD
-            self.__vultr_account = VultrAccount()
-            self.version = '0.72'
-=======
             self.__s3_download_fronting_specs = []
             self.__s3_upload_fronting_specs = []
             self.version = '0.72'
@@ -1000,7 +996,9 @@
                 server.ssh_obfuscated_shadowsocks_port = None
                 server.shadowsocks_key = None
             self.version = '0.78'
->>>>>>> 96c399c2
+        if cmp(parse_version(self.version), parse_version('0.79')) < 0:
+            self.__vultr_account = VultrAccount()
+            self.version = '0.79'
 
     def initialize_plugins(self):
         for plugin in plugins:
