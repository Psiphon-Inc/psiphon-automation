#!/usr/bin/python
#
# Copyright (c) 2013, Psiphon Inc.
# All rights reserved.
#
# This program is free software: you can redistribute it and/or modify
# it under the terms of the GNU General Public License as published by
# the Free Software Foundation, either version 3 of the License, or
# (at your option) any later version.
#
# This program is distributed in the hope that it will be useful,
# but WITHOUT ANY WARRANTY; without even the implied warranty of
# MERCHANTABILITY or FITNESS FOR A PARTICULAR PURPOSE.  See the
# GNU General Public License for more details.
#
# You should have received a copy of the GNU General Public License
# along with this program.  If not, see <http://www.gnu.org/licenses/>.
#

import subprocess
import os
import errno


WEBSITE_DIR = '../Website'
WEBSITE_PLUGINS_DIR = 'plugins'

DOCPAD_ENV = 'production,static'


def generate(dest_dir):
    '''
    Generates the website into `dest_dir`.
    '''

    dest_dir = os.path.abspath(dest_dir)

    try:
        os.makedirs(dest_dir)
    except OSError as e:
        if e.errno == errno.EEXIST and os.path.isdir(dest_dir):
            pass
        else:
            raise

    prev_dir = os.getcwd()
    os.chdir(WEBSITE_DIR)

    try:
        # using check_output to suppress output

        # Install root-level dependencies
        subprocess.check_output('npm install', shell=True, stderr=subprocess.STDOUT)

        # Install plugin dependencies
        cwd = os.getcwd()
        for plugin in os.listdir(os.path.join('.', WEBSITE_PLUGINS_DIR)):
            os.chdir(os.path.join('.', WEBSITE_PLUGINS_DIR, plugin))
            subprocess.check_output('npm install', shell=True, stderr=subprocess.STDOUT)
            os.chdir(cwd)

        subprocess.check_output('docpad clean --env %s --out "%s"' % (DOCPAD_ENV, dest_dir),
                                shell=True, stderr=subprocess.STDOUT)
<<<<<<< HEAD
        subprocess.check_output('node --max-old-space-size=8192 --max-semi-space-size=512 --nouse-idle-notification node_modules/docpad/out/bin/docpad.js generate --env %s --out "%s"' % (DOCPAD_ENV, dest_dir),
=======
        subprocess.check_output('node --max-old-space-size=8192 --max-semi-space-size=512 --nouse-idle-notification node_modules/docpad/out/bin/docpad.js generate --global --env %s --out "%s"' % (DOCPAD_ENV, dest_dir),
>>>>>>> e93c3188
                                shell=True, stderr=subprocess.STDOUT)
    finally:
        os.chdir(prev_dir)<|MERGE_RESOLUTION|>--- conflicted
+++ resolved
@@ -61,11 +61,7 @@
 
         subprocess.check_output('docpad clean --env %s --out "%s"' % (DOCPAD_ENV, dest_dir),
                                 shell=True, stderr=subprocess.STDOUT)
-<<<<<<< HEAD
-        subprocess.check_output('node --max-old-space-size=8192 --max-semi-space-size=512 --nouse-idle-notification node_modules/docpad/out/bin/docpad.js generate --env %s --out "%s"' % (DOCPAD_ENV, dest_dir),
-=======
         subprocess.check_output('node --max-old-space-size=8192 --max-semi-space-size=512 --nouse-idle-notification node_modules/docpad/out/bin/docpad.js generate --global --env %s --out "%s"' % (DOCPAD_ENV, dest_dir),
->>>>>>> e93c3188
                                 shell=True, stderr=subprocess.STDOUT)
     finally:
         os.chdir(prev_dir)